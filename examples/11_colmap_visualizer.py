"""COLMAP visualizer

Visualize COLMAP sparse reconstruction outputs. To get demo data, see `./assets/download_colmap_garden.sh`.
"""

import dataclasses
import time
from pathlib import Path
from typing import Any

import imageio.v3 as iio
import numpy as onp
import tyro
from tqdm.auto import tqdm

import viser
import viser.transforms as tf
from viser.extras.colmap import (
    read_cameras_binary,
    read_images_binary,
    read_points3d_binary,
)


def main(
    colmap_path: Path = Path(__file__).parent / "assets/colmap_garden/sparse/0",
    images_path: Path = Path(__file__).parent / "assets/colmap_garden/images_8",
    downsample_factor: int = 2,
) -> None:
    """Visualize COLMAP sparse reconstruction outputs.

    Args:
        colmap_path: Path to the COLMAP reconstruction directory.
        images_path: Path to the COLMAP images directory.
        downsample_factor: Downsample factor for the images.
    """
    server = viser.ViserServer()
<<<<<<< HEAD
    # server.configure_theme(titlebar_content=None, fixed_sidebar=True)
=======
    server.configure_theme(titlebar_content=None, fixed_sidebar=True)
>>>>>>> 59962da0

    # Load the colmap info.
    cameras = read_cameras_binary(colmap_path / "cameras.bin")
    images = read_images_binary(colmap_path / "images.bin")
    points3d = read_points3d_binary(colmap_path / "points3D.bin")
    gui_reset_up = server.add_gui_button("Reset up direction")

    @gui_reset_up.on_click
    def _(_) -> None:
        for client in server.get_clients().values():
            client.camera.up_direction = tf.SO3(client.camera.wxyz) @ onp.array(
                [0.0, -1.0, 0.0]
            )

    gui_points = server.add_gui_slider(
        "Max points",
        min=1,
        max=len(points3d),
        step=1,
        initial_value=min(len(points3d), 50_000),
    )
    gui_frames = server.add_gui_slider(
        "Max frames",
        min=1,
        max=len(images),
        step=1,
        initial_value=min(len(images), 100),
    )
    gui_point_size = server.add_gui_number("Point size", initial_value=0.05)

    def visualize_colmap() -> None:
        """Send all COLMAP elements to viser for visualization. This could be optimized
        a ton!"""
        # Set the point cloud.
        points = onp.array([points3d[p_id].xyz for p_id in points3d])
        colors = onp.array([points3d[p_id].rgb for p_id in points3d])
        points_selection = onp.random.choice(
            points.shape[0], gui_points.value, replace=False
        )
        points = points[points_selection]
        colors = colors[points_selection]

        server.add_point_cloud(
            name="/colmap/pcd",
            points=points,
            colors=colors,
            point_size=gui_point_size.value,
        )

        # Interpret the images and cameras.
        img_ids = [im.id for im in images.values()]
        onp.random.shuffle(img_ids)
        img_ids = sorted(img_ids[: gui_frames.value])

        def attach_callback(
            frustum: viser.CameraFrustumHandle, frame: viser.FrameHandle
        ) -> None:
            @frustum.on_click
            def _(_) -> None:
                for client in server.get_clients().values():
                    client.camera.wxyz = frame.wxyz
                    client.camera.position = frame.position

        for img_id in tqdm(img_ids):
            img = images[img_id]
            cam = cameras[img.camera_id]

            # Skip images that don't exist.
            image_filename = images_path / img.name
            if not image_filename.exists():
                continue

            T_world_camera = tf.SE3.from_rotation_and_translation(
                tf.SO3(img.qvec), img.tvec
            ).inverse()
            frame = server.add_frame(
                f"/colmap/frame_{img_id}",
                wxyz=T_world_camera.rotation().wxyz,
                position=T_world_camera.translation(),
                axes_length=0.1,
                axes_radius=0.005,
            )

            # For pinhole cameras, cam.params will be (fx, fy, cx, cy).
            if cam.model != "PINHOLE":
                print(f"Expected pinhole camera, but got {cam.model}")

            H, W = cam.height, cam.width
            fy = cam.params[1]
            image = iio.imread(image_filename)
            image = image[::downsample_factor, ::downsample_factor]
            frustum = server.add_camera_frustum(
                f"/colmap/frame_{img_id}/frustum",
                fov=2 * onp.arctan2(H / 2, fy),
                aspect=W / H,
                scale=0.15,
                image=image,
            )
            attach_callback(frustum, frame)

    need_update = True

    @gui_points.on_update
    def _(_) -> None:
        nonlocal need_update
        need_update = True

    @gui_frames.on_update
    def _(_) -> None:
        nonlocal need_update
        need_update = True

    @gui_point_size.on_update
    def _(_) -> None:
        nonlocal need_update
        need_update = True

    while True:
        if need_update:
            need_update = False

            server.reset_scene()
            visualize_colmap()

        time.sleep(1e-3)


if __name__ == "__main__":
    tyro.cli(main)<|MERGE_RESOLUTION|>--- conflicted
+++ resolved
@@ -35,11 +35,7 @@
         downsample_factor: Downsample factor for the images.
     """
     server = viser.ViserServer()
-<<<<<<< HEAD
-    # server.configure_theme(titlebar_content=None, fixed_sidebar=True)
-=======
     server.configure_theme(titlebar_content=None, fixed_sidebar=True)
->>>>>>> 59962da0
 
     # Load the colmap info.
     cameras = read_cameras_binary(colmap_path / "cameras.bin")
