<<<<<<< HEAD
import { ViewerContext } from "..";
import { makeThrottledMessageSender } from "../WebsocketInterface";
import { GuiAddFolderMessage, GuiAddTabsMessage } from "../WebsocketMessages";
=======
import { ViewerContext } from "../App";
import { makeThrottledMessageSender } from "../WebsocketFunctions";
>>>>>>> 4933b83c
import { GuiConfig } from "./GuiState";
import { Image, Tabs, TabsValue } from "@mantine/core";

import {
  Accordion,
  Box,
  Button,
  Checkbox,
  ColorInput,
  Flex,
  NumberInput,
  Select,
  Slider,
  Text,
  TextInput,
  Tooltip,
} from "@mantine/core";
import React from "react";

/** Root of generated inputs. */
export default function GeneratedGuiContainer({
  containerId,
}: {
  containerId: string;
}) {
  const viewer = React.useContext(ViewerContext)!;
  const guiIdSet = viewer.useGui(
    (state) => state.guiIdSetFromContainerId[containerId]
  );
  const guiConfigFromId = viewer.useGui((state) => state.guiConfigFromId);

  // Render each GUI element in this container.
  return guiIdSet === undefined ? null : (
    <>
      {[...Object.keys(guiIdSet)]
        .map((id) => guiConfigFromId[id])
        .sort((a, b) => a.order - b.order)
        .map((conf, index) => {
          return (
            <GeneratedInput conf={conf} key={conf.id} first={index == 0} />
          );
        })}
    </>
  );
}

/** A single generated GUI element. */
function GeneratedInput({ conf, first }: { conf: GuiConfig; first: boolean }) {
  // Handle nested containers.
  if (conf.type == "GuiAddFolderMessage")
    return <GeneratedFolder conf={conf} first={first} />;
  if (conf.type == "GuiAddTabsMessage") return <GeneratedTabs conf={conf} />;

  // Handle GUI input types.
  const viewer = React.useContext(ViewerContext)!;
  const messageSender = makeThrottledMessageSender(viewer.websocketRef, 50);
  function updateValue(value: any) {
    setGuiValue(conf.id, value);
    messageSender({ type: "GuiUpdateMessage", id: conf.id, value: value });
  }

  const setGuiValue = viewer.useGui((state) => state.setGuiValue);
  const value =
    viewer.useGui((state) => state.guiValueFromId[conf.id]) ??
    conf.initial_value;

  let { visible, disabled } =
    viewer.useGui((state) => state.guiAttributeFromId[conf.id]) || {};

  visible = visible ?? true;
  disabled = disabled ?? false;

  if (!visible) return <></>;

  let labeled = true;
  let input = null;
  switch (conf.type) {
    case "GuiAddButtonMessage":
      labeled = false;
      input = (
        <Button
          id={conf.id}
          fullWidth
          onClick={() =>
            messageSender({
              type: "GuiUpdateMessage",
              id: conf.id,
              value: true,
            })
          }
          style={{ height: "1.875rem" }}
          disabled={disabled}
          size="sm"
        >
          {conf.label}
        </Button>
      );
      break;
    case "GuiAddSliderMessage":
      input = (
        <Flex justify="space-between">
          <Box sx={{ flexGrow: 1 }}>
            <Slider
              id={conf.id}
              size="sm"
              pt="0.3rem"
              showLabelOnHover={false}
              min={conf.min}
              max={conf.max}
              step={conf.step ?? undefined}
              precision={conf.precision}
              value={value}
              onChange={updateValue}
              marks={[{ value: conf.min }, { value: conf.max }]}
              disabled={disabled}
            />
            <Flex justify="space-between" sx={{ marginTop: "-0.2em" }}>
              <Text fz="0.7rem" c="dimmed">
                {conf.min}
              </Text>
              <Text fz="0.7rem" c="dimmed">
                {conf.max}
              </Text>
            </Flex>
          </Box>
          <NumberInput
            value={value}
            onChange={updateValue}
            size="xs"
            min={conf.min}
            max={conf.max}
            hideControls
            step={conf.step ?? undefined}
            precision={conf.precision}
            sx={{ width: "3rem", height: "1rem", minHeight: "1rem" }}
            styles={{ input: { padding: "0.3rem" } }}
            ml="xs"
          />
        </Flex>
      );
      break;
    case "GuiAddNumberMessage":
      input = (
        <NumberInput
          id={conf.id}
          value={value ?? conf.initial_value}
          precision={conf.precision}
          min={conf.min ?? undefined}
          max={conf.max ?? undefined}
          step={conf.step}
          size="xs"
          onChange={updateValue}
          disabled={disabled}
          stepHoldDelay={500}
          stepHoldInterval={(t) => Math.max(1000 / t ** 2, 25)}
        />
      );
      break;
    case "GuiAddTextMessage":
      input = (
        <TextInput
          value={value ?? conf.initial_value}
          size="xs"
          onChange={(value) => {
            updateValue(value.target.value);
          }}
          disabled={disabled}
        />
      );
      break;
    case "GuiAddCheckboxMessage":
      input = (
        <Checkbox
          id={conf.id}
          checked={value ?? conf.initial_value}
          size="xs"
          onChange={(value) => {
            updateValue(value.target.checked);
          }}
          disabled={disabled}
        />
      );
      break;
    case "GuiAddVector2Message":
      input = (
        <VectorInput
          id={conf.id}
          n={2}
          value={value ?? conf.initial_value}
          onChange={updateValue}
          min={conf.min}
          max={conf.max}
          step={conf.step}
          precision={conf.precision}
          disabled={disabled}
        />
      );
      break;
    case "GuiAddVector3Message":
      input = (
        <VectorInput
          id={conf.id}
          n={3}
          value={value ?? conf.initial_value}
          onChange={updateValue}
          min={conf.min}
          max={conf.max}
          step={conf.step}
          precision={conf.precision}
          disabled={disabled}
        />
      );
      break;
    case "GuiAddDropdownMessage":
      input = (
        <Select
          id={conf.id}
          value={value}
          data={conf.options}
          onChange={updateValue}
          searchable
          maxDropdownHeight={400}
        />
      );
      break;
    case "GuiAddRgbMessage":
      input = (
        <ColorInput
          disabled={disabled}
          size="xs"
          value={rgbToHex(value)}
          onChange={(v) => updateValue(hexToRgb(v))}
          format="hex"
        />
      );
      break;
    case "GuiAddRgbaMessage":
      input = (
        <ColorInput
          disabled={disabled}
          size="xs"
          value={rgbaToHex(value)}
          onChange={(v) => updateValue(hexToRgba(v))}
          format="hexa"
        />
      );
      break;
    case "GuiAddButtonGroupMessage":
      input = (
        <Flex justify="space-between" columnGap="xs">
          {conf.options.map((option, index) => (
            <Button
              key={index}
              onClick={() =>
                messageSender({
                  type: "GuiUpdateMessage",
                  id: conf.id,
                  value: option,
                })
              }
              style={{ flexGrow: 1, width: 0 }}
              disabled={disabled}
              compact
              size="sm"
              variant="outline"
            >
              {option}
            </Button>
          ))}
        </Flex>
      );
  }

  if (conf.hint !== null)
    input = // We need to add <Box /> for inputs that we can't assign refs to.
      (
        <Tooltip
          label={conf.hint}
          multiline
          w="15rem"
          withArrow
          openDelay={500}
        >
          <Box>{input}</Box>
        </Tooltip>
      );

  if (labeled)
    input = <LabeledInput id={conf.id} label={conf.label} input={input} />;

  return (
    <Box pt={first ? "sm" : undefined} pb="xs" px="sm">
      {input}
    </Box>
  );
}

function GeneratedFolder({
  conf,
  first,
}: {
  conf: GuiAddFolderMessage;
  first: boolean;
}) {
  return (
    <Accordion
      chevronPosition="right"
      multiple
      pt={first ? "sm" : undefined}
      pb="xs"
      px="sm"
      defaultValue={[conf.label]}
      styles={(theme) => ({
        label: { padding: "0.5rem 0.4rem" },
        item: { border: 0 },
        control: { paddingLeft: 0 },
        content: {
          borderLeft: "1px solid",
          borderLeftColor:
            theme.colorScheme === "light"
              ? theme.colors.gray[3]
              : theme.colors.dark[5],
          padding: 0,
          marginBottom: 0,
          marginLeft: "0.05rem",
        },
      })}
    >
      <Accordion.Item value={conf.label}>
        <Accordion.Control>{conf.label}</Accordion.Control>
        <Accordion.Panel>
          <GeneratedGuiContainer containerId={conf.id} />
        </Accordion.Panel>
      </Accordion.Item>
    </Accordion>
  );
}

function GeneratedTabs({ conf }: { conf: GuiAddTabsMessage }) {
  const [tabState, setTabState] = React.useState<TabsValue>("0");
  const icons = conf.tab_icons_base64;

  return (
    <Tabs radius="xs" value={tabState} onTabChange={setTabState}>
      <Tabs.List>
        {conf.tab_labels.map((label, index) => (
          <Tabs.Tab
            value={index.toString()}
            key={index}
            icon={
              icons[index] === null ? undefined : (
                <Image
                  height="1.0rem"
                  sx={(theme) => ({
                    filter:
                      theme.colorScheme == "dark" ? "invert(1)" : undefined,
                  })}
                  src={"data:image/svg+xml;base64," + icons[index]}
                />
              )
            }
          >
            {label}
          </Tabs.Tab>
        ))}
      </Tabs.List>
      {conf.tab_container_ids.map((containerId, index) => (
        <Tabs.Panel value={index.toString()} key={containerId}>
          <GeneratedGuiContainer containerId={containerId} />
        </Tabs.Panel>
      ))}
    </Tabs>
  );
}

function VectorInput(
  props:
    | {
        id: string;
        n: 2;
        value: [number, number];
        min: [number, number] | null;
        max: [number, number] | null;
        step: number;
        precision: number;
        onChange: (value: number[]) => void;
        disabled: boolean;
      }
    | {
        id: string;
        n: 3;
        value: [number, number, number];
        min: [number, number, number] | null;
        max: [number, number, number] | null;
        step: number;
        precision: number;
        onChange: (value: number[]) => void;
        disabled: boolean;
      }
) {
  return (
    <Flex justify="space-between" style={{ columnGap: "0.3rem" }}>
      {[...Array(props.n).keys()].map((i) => (
        <NumberInput
          id={i === 0 ? props.id : undefined}
          key={i}
          value={props.value[i]}
          onChange={(v) => {
            const updated = [...props.value];
            updated[i] = v === "" ? 0.0 : v;
            props.onChange(updated);
          }}
          size="xs"
          styles={{
            root: { flexGrow: 1, width: 0 },
            input: {
              paddingLeft: "0.3rem",
              paddingRight: "1.1rem",
              textAlign: "right",
            },
            rightSection: { width: "1.0rem" },
            control: {
              width: "0.875rem",
            },
          }}
          precision={props.precision}
          step={props.step}
          min={props.min === null ? undefined : props.min[i]}
          max={props.max === null ? undefined : props.max[i]}
          stepHoldDelay={500}
          stepHoldInterval={(t) => Math.max(1000 / t ** 2, 25)}
          disabled={props.disabled}
        />
      ))}
    </Flex>
  );
}

/** GUI input with a label horizontally placed to the left of it. */
function LabeledInput(props: {
  id: string;
  label: string;
  input: React.ReactNode;
}) {
  return (
    <Flex align="center">
      <Box w="6em" pr="xs">
        <Text
          c="dimmed"
          fz="sm"
          lh="1.15em"
          unselectable="off"
          sx={{ wordWrap: "break-word" }}
        >
          <label htmlFor={props.id}> {props.label}</label>
        </Text>
      </Box>
      <Box sx={{ flexGrow: 1 }}>{props.input}</Box>
    </Flex>
  );
}

// Color conversion helpers.

function rgbToHex([r, g, b]: [number, number, number]): string {
  const hexR = r.toString(16).padStart(2, "0");
  const hexG = g.toString(16).padStart(2, "0");
  const hexB = b.toString(16).padStart(2, "0");
  return `#${hexR}${hexG}${hexB}`;
}

function hexToRgb(hexColor: string): [number, number, number] {
  const hex = hexColor.slice(1); // Remove the # in #ffffff.
  const r = parseInt(hex.substring(0, 2), 16);
  const g = parseInt(hex.substring(2, 4), 16);
  const b = parseInt(hex.substring(4, 6), 16);
  return [r, g, b];
}
function rgbaToHex([r, g, b, a]: [number, number, number, number]): string {
  const hexR = r.toString(16).padStart(2, "0");
  const hexG = g.toString(16).padStart(2, "0");
  const hexB = b.toString(16).padStart(2, "0");
  const hexA = a.toString(16).padStart(2, "0");
  return `#${hexR}${hexG}${hexB}${hexA}`;
}

function hexToRgba(hexColor: string): [number, number, number, number] {
  const hex = hexColor.slice(1); // Remove the # in #ffffff.
  const r = parseInt(hex.substring(0, 2), 16);
  const g = parseInt(hex.substring(2, 4), 16);
  const b = parseInt(hex.substring(4, 6), 16);
  const a = parseInt(hex.substring(6, 8), 16);
  return [r, g, b, a];
}<|MERGE_RESOLUTION|>--- conflicted
+++ resolved
@@ -1,11 +1,6 @@
-<<<<<<< HEAD
-import { ViewerContext } from "..";
-import { makeThrottledMessageSender } from "../WebsocketInterface";
 import { GuiAddFolderMessage, GuiAddTabsMessage } from "../WebsocketMessages";
-=======
 import { ViewerContext } from "../App";
 import { makeThrottledMessageSender } from "../WebsocketFunctions";
->>>>>>> 4933b83c
 import { GuiConfig } from "./GuiState";
 import { Image, Tabs, TabsValue } from "@mantine/core";
 
