--- conflicted
+++ resolved
@@ -13,10 +13,6 @@
 import { createRoot } from "react-dom/client";
 import { Box, MantineProvider } from "@mantine/core";
 
-<<<<<<< HEAD
-=======
-import ControlPanel from "./ControlPanel/ControlPanel";
->>>>>>> 2db9ee65
 import {
   SceneNodeThreeObject,
   UseSceneTree,
@@ -48,17 +44,6 @@
 );
 
 function SingleViewer() {
-<<<<<<< HEAD
-=======
-  // Layout and styles.
-  const Wrapper = styled(Box)`
-    width: 100%;
-    height: 1px;
-    position: relative;
-    flex: 1 0 auto;
-  `;
-
->>>>>>> 2db9ee65
   // Default server logic.
   function getDefaultServerFromUrl() {
     // https://localhost:8080/ => ws://localhost:8080
@@ -87,34 +72,29 @@
   };
   return (
     <ViewerContext.Provider value={viewer}>
-<<<<<<< HEAD
-      <WebsocketInterface />
-      <ControlPanel />
-      <ViewerCanvas />
-=======
-      <Titlebar></Titlebar>
-      <Wrapper ref={viewer.wrapperRef}>
+      <Titlebar />
+      <Box
+        sx={{
+          width: "100%",
+          height: "1px",
+          position: "relative",
+          flex: "1 0 auto",
+        }}
+      >
         <WebsocketInterface />
         <ControlPanel />
         <ViewerCanvas />
-      </Wrapper>
->>>>>>> 2db9ee65
+      </Box>
     </ViewerContext.Provider>
   );
 }
 
 function ViewerCanvas() {
   const viewer = React.useContext(ViewerContext)!;
-  const canvas_background_color = viewer.useGui(
-    (state) => state.theme.canvas_background_color
-  );
   return (
     <Canvas
       camera={{ position: [3.0, 3.0, -3.0] }}
       style={{
-        backgroundColor:
-          // Convert int color to hex.
-          "#" + canvas_background_color.toString(16).padStart(6, "0"),
         position: "relative",
         zIndex: 0,
         width: "100%",
@@ -161,17 +141,12 @@
       theme={{ colorScheme: "light" }}
     >
       <Box
-        component="div"
         sx={{
           width: "100%",
           height: "100%",
           position: "relative",
-<<<<<<< HEAD
-          boxSizing: "border-box",
-=======
           display: "flex",
           flexDirection: "column",
->>>>>>> 2db9ee65
         }}
       >
         <SingleViewer />
