import AwaitLock from "await-lock";
import { CatmullRomLine, CubicBezierLine } from "@react-three/drei";
import { unpack } from "msgpackr";

import React, { useContext } from "react";
import * as THREE from "three";
import { TextureLoader } from "three";

import { ViewerContext } from "./App";
import { SceneNode } from "./SceneTree";
import { syncSearchParamServer } from "./SearchParamsUtils";
import { CameraFrustum, CoordinateFrame, GlbAsset } from "./ThreeAssets";
import { Message } from "./WebsocketMessages";
import styled from "@emotion/styled";
import { Html, PivotControls } from "@react-three/drei";
import {
  isTexture,
  makeThrottledMessageSender,
  sendWebsocketMessage,
} from "./WebsocketFunctions";
import { isGuiConfig, useViserMantineTheme } from "./ControlPanel/GuiState";
import { useFrame } from "@react-three/fiber";
import GeneratedGuiContainer from "./ControlPanel/Generated";
import { MantineProvider, Paper } from "@mantine/core";
import GaussianSplats from "./splatting/GaussianSplats";

/** Convert raw RGB color buffers to linear color buffers. **/
function linearColorArrayFromSrgbColorArray(colors: ArrayBuffer) {
  return new Float32Array(new Uint8Array(colors)).map((value) => {
    value = value / 255.0;
    if (value <= 0.04045) {
      return value / 12.92;
    } else {
      return Math.pow((value + 0.055) / 1.055, 2.4);
    }
  });
}

/** Convert raw RGB color buffers to linear color buffers. **/
function threeColorBufferFromUint8Buffer(colors: ArrayBuffer) {
  return new THREE.Float32BufferAttribute(
<<<<<<< HEAD
    linearColorArrayFromSrgbColorArray(colors),
    3
=======
    new Float32Array(new Uint8Array(colors)).map((value) => {
      value = value / 255.0;
      if (value <= 0.04045) {
        return value / 12.92;
      } else {
        return Math.pow((value + 0.055) / 1.055, 2.4);
      }
    }),
    3,
>>>>>>> 70ae47f6
  );
}

/** Returns a handler for all incoming messages. */
function useMessageHandler() {
  const viewer = useContext(ViewerContext)!;

  // TODO: we should clean this up.
  // https://github.com/nerfstudio-project/viser/issues/39
  const removeSceneNode = viewer.useSceneTree((state) => state.removeSceneNode);
  const resetScene = viewer.useSceneTree((state) => state.resetScene);
  const addSceneNode = viewer.useSceneTree((state) => state.addSceneNode);
  const setTheme = viewer.useGui((state) => state.setTheme);
  const addGui = viewer.useGui((state) => state.addGui);
  const addModal = viewer.useGui((state) => state.addModal);
  const removeModal = viewer.useGui((state) => state.removeModal);
  const removeGui = viewer.useGui((state) => state.removeGui);
  const setGuiValue = viewer.useGui((state) => state.setGuiValue);
  const setGuiVisible = viewer.useGui((state) => state.setGuiVisible);
  const setGuiDisabled = viewer.useGui((state) => state.setGuiDisabled);
  const setClickable = viewer.useSceneTree((state) => state.setClickable);

  // Same as addSceneNode, but make a parent in the form of a dummy coordinate
  // frame if it doesn't exist yet.
  function addSceneNodeMakeParents(node: SceneNode<any>) {
    const nodeFromName = viewer.useSceneTree.getState().nodeFromName;
    const parent_name = node.name.split("/").slice(0, -1).join("/");
    if (!(parent_name in nodeFromName)) {
      addSceneNodeMakeParents(
        new SceneNode<THREE.Group>(parent_name, (ref) => (
          <CoordinateFrame ref={ref} show_axes={false} />
        )),
      );
    }
    addSceneNode(node);
  }

  const mantineTheme = useViserMantineTheme();

  // Return message handler.
  return (message: Message) => {
    if (isGuiConfig(message)) {
      addGui(message);
      return;
    }

    switch (message.type) {
      // Request a render.
      case "GetRenderRequestMessage": {
        viewer.getRenderRequest.current = message;
        viewer.getRenderRequestState.current = "triggered";
        return;
      }
      // Configure the theme.
      case "ThemeConfigurationMessage": {
        setTheme(message);
        return;
      }
      // Add a coordinate frame.
      case "FrameMessage": {
        addSceneNodeMakeParents(
          new SceneNode<THREE.Group>(message.name, (ref) => (
            <CoordinateFrame
              ref={ref}
              show_axes={message.show_axes}
              axes_length={message.axes_length}
              axes_radius={message.axes_radius}
            />
          )),
        );
        return;
      }

      // Add a point cloud.
      case "PointCloudMessage": {
        const geometry = new THREE.BufferGeometry();
        const pointCloudMaterial = new THREE.PointsMaterial({
          size: message.point_size,
          vertexColors: true,
          toneMapped: false,
        });

        // Reinterpret cast: uint8 buffer => float32 for positions.
        geometry.setAttribute(
          "position",
          new THREE.Float32BufferAttribute(
            new Float32Array(
              message.points.buffer.slice(
                message.points.byteOffset,
                message.points.byteOffset + message.points.byteLength,
              ),
            ),
            3,
          ),
        );
        geometry.computeBoundingSphere();

        // Wrap uint8 buffer for colors. Note that we need to set normalized=true.
        geometry.setAttribute(
          "color",
          threeColorBufferFromUint8Buffer(message.colors),
        );

        addSceneNodeMakeParents(
          new SceneNode<THREE.Points>(
            message.name,
            (ref) => (
              <points
                ref={ref}
                geometry={geometry}
                material={pointCloudMaterial}
              />
            ),
            () => {
              // TODO: we can switch to the react-three-fiber <bufferGeometry />,
              // <pointsMaterial />, etc components to avoid manual
              // disposal.
              geometry.dispose();
              pointCloudMaterial.dispose();
            },
          ),
        );
        return;
      }

      case "GuiModalMessage": {
        addModal(message);
        return;
      }

      case "GuiCloseModalMessage": {
        removeModal(message.id);
        return;
      }

      // Add mesh
      case "MeshMessage": {
        const geometry = new THREE.BufferGeometry();
        const material = new THREE.MeshStandardMaterial({
          color: message.color || undefined,
          vertexColors: message.vertex_colors !== null,
          wireframe: message.wireframe,
          transparent: message.opacity !== null,
          opacity: message.opacity ?? undefined,
          side: {
            front: THREE.FrontSide,
            back: THREE.BackSide,
            double: THREE.DoubleSide,
          }[message.side],
        });
        geometry.setAttribute(
          "position",
          new THREE.Float32BufferAttribute(
            new Float32Array(
              message.vertices.buffer.slice(
                message.vertices.byteOffset,
                message.vertices.byteOffset + message.vertices.byteLength,
              ),
            ),
            3,
          ),
        );
        if (message.vertex_colors !== null) {
          geometry.setAttribute(
            "color",
            threeColorBufferFromUint8Buffer(message.vertex_colors),
          );
        }

        geometry.setIndex(
          new THREE.Uint32BufferAttribute(
            new Uint32Array(
              message.faces.buffer.slice(
                message.faces.byteOffset,
                message.faces.byteOffset + message.faces.byteLength,
              ),
            ),
            1,
          ),
        );
        geometry.computeVertexNormals();
        geometry.computeBoundingSphere();
        addSceneNodeMakeParents(
          new SceneNode<THREE.Mesh>(
            message.name,
            (ref) => {
              return <mesh ref={ref} geometry={geometry} material={material} />;
            },
            () => {
              // TODO: we can switch to the react-three-fiber <bufferGeometry />,
              // <meshStandardMaterial />, etc components to avoid manual
              // disposal.
              geometry.dispose();
              material.dispose();
            },
          ),
        );
        return;
      }
      // Add a camera frustum.
      case "CameraFrustumMessage": {
        const texture =
          message.image_media_type !== null &&
          message.image_base64_data !== null
            ? new TextureLoader().load(
                `data:${message.image_media_type};base64,${message.image_base64_data}`,
              )
            : undefined;

        addSceneNodeMakeParents(
          new SceneNode<THREE.Group>(
            message.name,
            (ref) => (
              <CameraFrustum
                ref={ref}
                fov={message.fov}
                aspect={message.aspect}
                scale={message.scale}
                color={message.color}
                image={texture}
              />
            ),
            () => texture?.dispose(),
          ),
        );
        return;
      }
      case "TransformControlsMessage": {
        const name = message.name;
        const sendDragMessage = makeThrottledMessageSender(
          viewer.websocketRef,
          50,
        );
        addSceneNodeMakeParents(
          new SceneNode<THREE.Group>(message.name, (ref) => (
            <group onClick={(e) => e.stopPropagation()}>
              <PivotControls
                ref={ref}
                scale={message.scale}
                lineWidth={message.line_width}
                fixed={message.fixed}
                autoTransform={message.auto_transform}
                activeAxes={message.active_axes}
                disableAxes={message.disable_axes}
                disableSliders={message.disable_sliders}
                disableRotations={message.disable_rotations}
                translationLimits={message.translation_limits}
                rotationLimits={message.rotation_limits}
                depthTest={message.depth_test}
                opacity={message.opacity}
                onDrag={(l) => {
                  const attrs = viewer.nodeAttributesFromName.current;
                  if (attrs[message.name] === undefined) {
                    attrs[message.name] = {};
                  }

                  const wxyz = new THREE.Quaternion();
                  wxyz.setFromRotationMatrix(l);
                  const position = new THREE.Vector3().setFromMatrixPosition(l);

                  const nodeAttributes = attrs[message.name]!;
                  nodeAttributes.wxyz = [wxyz.w, wxyz.x, wxyz.y, wxyz.z];
                  nodeAttributes.position = position.toArray();
                  sendDragMessage({
                    type: "TransformControlsUpdateMessage",
                    name: name,
                    wxyz: nodeAttributes.wxyz,
                    position: nodeAttributes.position,
                  });
                }}
              />
            </group>
          )),
        );
        return;
      }
      case "SetCameraLookAtMessage": {
        const cameraControls = viewer.cameraControlRef.current!;

        const R_threeworld_world = new THREE.Quaternion();
        R_threeworld_world.setFromEuler(
          new THREE.Euler(-Math.PI / 2.0, 0.0, 0.0),
        );
        const target = new THREE.Vector3(
          message.look_at[0],
          message.look_at[1],
          message.look_at[2],
        );
        target.applyQuaternion(R_threeworld_world);
        cameraControls.setTarget(target.x, target.y, target.z, false);
        return;
      }
      case "SetCameraUpDirectionMessage": {
        const camera = viewer.cameraRef.current!;
        const cameraControls = viewer.cameraControlRef.current!;
        const R_threeworld_world = new THREE.Quaternion();
        R_threeworld_world.setFromEuler(
          new THREE.Euler(-Math.PI / 2.0, 0.0, 0.0),
        );
        const updir = new THREE.Vector3(
          message.position[0],
          message.position[1],
          message.position[2],
        ).applyQuaternion(R_threeworld_world);
        camera.up.set(updir.x, updir.y, updir.z);

        // Back up position.
        const prevPosition = new THREE.Vector3();
        cameraControls.getPosition(prevPosition);

        cameraControls.updateCameraUp();

        // Restore position, which gets unexpectedly mutated in updateCameraUp().
        cameraControls.setPosition(
          prevPosition.x,
          prevPosition.y,
          prevPosition.z,
          false,
        );
        return;
      }
      case "SetCameraPositionMessage": {
        const cameraControls = viewer.cameraControlRef.current!;

        // Set the camera position. Note that this will shift the orientation as-well.
        const position_cmd = new THREE.Vector3(
          message.position[0],
          message.position[1],
          message.position[2],
        );
        const R_worldthree_world = new THREE.Quaternion();
        R_worldthree_world.setFromEuler(
          new THREE.Euler(-Math.PI / 2.0, 0.0, 0.0),
        );
        position_cmd.applyQuaternion(R_worldthree_world);

        cameraControls.setPosition(
          position_cmd.x,
          position_cmd.y,
          position_cmd.z,
        );
        return;
      }
      case "SetCameraFovMessage": {
        const camera = viewer.cameraRef.current!;
        // tan(fov / 2.0) = 0.5 * film height / focal length
        // focal length = 0.5 * film height / tan(fov / 2.0)
        camera.setFocalLength(
          (0.5 * camera.getFilmHeight()) / Math.tan(message.fov / 2.0),
        );
        return;
      }
      case "SetOrientationMessage": {
        const attr = viewer.nodeAttributesFromName.current;
        if (attr[message.name] === undefined) attr[message.name] = {};
        attr[message.name]!.wxyz = message.wxyz;
        break;
      }
      case "SetPositionMessage": {
        const attr = viewer.nodeAttributesFromName.current;
        if (attr[message.name] === undefined) attr[message.name] = {};
        attr[message.name]!.position = message.position;
        break;
      }
      case "SetSceneNodeVisibilityMessage": {
        const attr = viewer.nodeAttributesFromName.current;
        if (attr[message.name] === undefined) attr[message.name] = {};
        attr[message.name]!.visibility = message.visible;
        break;
      }
      // Add a background image.
      case "BackgroundImageMessage": {
        new TextureLoader().load(
          `data:${message.media_type};base64,${message.base64_rgb}`,
          (texture) => {
            texture.encoding = THREE.sRGBEncoding;

            const oldBackgroundTexture =
              viewer.backgroundMaterialRef.current!.uniforms.colorMap.value;
            viewer.backgroundMaterialRef.current!.uniforms.colorMap.value =
              texture;
            if (isTexture(oldBackgroundTexture)) oldBackgroundTexture.dispose();

            viewer.useGui.setState({ backgroundAvailable: true });
          },
        );
        viewer.backgroundMaterialRef.current!.uniforms.enabled.value = true;
        viewer.backgroundMaterialRef.current!.uniforms.hasDepth.value =
          message.base64_depth !== null;

        if (message.base64_depth !== null) {
          // If depth is available set the texture
          new TextureLoader().load(
            `data:image/png;base64,${message.base64_depth}`,
            (texture) => {
              const oldDepthTexture =
                viewer.backgroundMaterialRef.current?.uniforms.depthMap.value;
              viewer.backgroundMaterialRef.current!.uniforms.depthMap.value =
                texture;
              if (isTexture(oldDepthTexture)) oldDepthTexture.dispose();
            },
          );
        }
        return;
      }
      // Add a 2D label.
      case "LabelMessage": {
        const Label = styled.span`
          background-color: rgba(255, 255, 255, 0.85);
          padding: 0.2em;
          border-radius: 0.2em;
          border: 1px solid #777;
          color: #333;

          &:before {
            content: "";
            position: absolute;
            top: -1em;
            left: 1em;
            width: 0;
            height: 0;
            border-left: 1px solid #777;
            box-sizing: border-box;
            height: 0.8em;
            box-shadow: 0 0 1em 0.1em rgba(255, 255, 255, 1);
          }
        `;
        addSceneNodeMakeParents(
          new SceneNode<THREE.Group>(
            message.name,
            (ref) => {
              // We wrap with <group /> because Html doesn't implement THREE.Object3D.
              return (
                <group ref={ref}>
                  <Html>
                    <div
                      style={{
                        width: "10em",
                        fontSize: "0.8em",
                        transform: "translateX(-1em) translateY(1em)",
                      }}
                    >
                      <Label>{message.text}</Label>
                    </div>
                  </Html>
                </group>
              );
            },
            undefined,
            true,
          ),
        );
        return;
      }
      case "Gui3DMessage": {
        addSceneNodeMakeParents(
          new SceneNode<THREE.Group>(
            message.name,
            (ref) => {
              // We wrap with <group /> because Html doesn't implement THREE.Object3D.
              return (
                <group ref={ref}>
                  <Html prepend={false}>
                    <MantineProvider
                      withGlobalStyles
                      withNormalizeCSS
                      theme={mantineTheme}
                    >
                      <Paper
                        sx={{
                          width: "20em",
                          fontSize: "0.8em",
                          marginLeft: "1em",
                          marginTop: "1em",
                        }}
                        shadow="md"
                        onPointerDown={(evt) => {
                          evt.stopPropagation();
                        }}
                      >
                        <GeneratedGuiContainer
                          containerId={message.container_id}
                          viewer={viewer}
                        />
                      </Paper>
                    </MantineProvider>
                  </Html>
                </group>
              );
            },
            undefined,
            true,
          ),
        );
        return;
      }
      // Add an image.
      case "ImageMessage": {
        // It's important that we load the texture outside of the node
        // construction callback; this prevents flickering by ensuring that the
        // texture is ready before the scene tree updates.
        new TextureLoader().load(
          `data:${message.media_type};base64,${message.base64_data}`,
          (texture) => {
            // TODO: this onLoad callback prevents flickering, but could cause messages to be handled slightly out-of-order.
            addSceneNodeMakeParents(
              new SceneNode<THREE.Group>(
                message.name,
                (ref) => {
                  return (
                    <group ref={ref}>
                      <mesh rotation={new THREE.Euler(Math.PI, 0.0, 0.0)}>
                        <planeGeometry
                          attach="geometry"
                          args={[message.render_width, message.render_height]}
                        />
                        <meshBasicMaterial
                          attach="material"
                          transparent={true}
                          side={THREE.DoubleSide}
                          map={texture}
                          toneMapped={false}
                        />
                      </mesh>
                    </group>
                  );
                },
                () => texture.dispose(),
              ),
            );
          },
        );
        return;
      }
      // Remove a scene node by name.
      case "RemoveSceneNodeMessage": {
        console.log("Removing scene node:", message.name);
        removeSceneNode(message.name);
        return;
      }
      // Set the clickability of a particular scene node.
      case "SetSceneNodeClickableMessage": {
        // This setTimeout is totally unnecessary, but can help surface some race
        // conditions.
        setTimeout(() => setClickable(message.name, message.clickable), 50);
        return;
      }
      // Reset the entire scene, removing all scene nodes.
      case "ResetSceneMessage": {
        resetScene();

        const oldBackground = viewer.sceneRef.current?.background;
        viewer.sceneRef.current!.background = null;
        if (isTexture(oldBackground)) oldBackground.dispose();

        viewer.useGui.setState({ backgroundAvailable: false });
        // Disable the depth texture rendering
        viewer.backgroundMaterialRef.current!.uniforms.enabled.value = false;
        return;
      }
      // Set the value of a GUI input.
      case "GuiSetValueMessage": {
        setGuiValue(message.id, message.value);
        return;
      }
      // Set the hidden state of a GUI input.
      case "GuiSetVisibleMessage": {
        setGuiVisible(message.id, message.visible);
        return;
      }
      // Set the disabled state of a GUI input.
      case "GuiSetDisabledMessage": {
        setGuiDisabled(message.id, message.disabled);
        return;
      }
      // Remove a GUI input.
      case "GuiRemoveMessage": {
        removeGui(message.id);
        return;
      }
      // Add a glTF/GLB asset.
      case "GlbMessage": {
        addSceneNodeMakeParents(
          new SceneNode<THREE.Group>(message.name, (ref) => {
            return (
              <GlbAsset
                ref={ref}
                glb_data={new Uint8Array(message.glb_data)}
                scale={message.scale}
              />
            );
          }),
        );
        return;
      }
      case "CatmullRomSplineMessage": {
        addSceneNodeMakeParents(
          new SceneNode<THREE.Group>(message.name, (ref) => {
            return (
              <group ref={ref}>
                <CatmullRomLine
                  points={message.positions}
                  closed={message.closed}
                  curveType={message.curve_type}
                  tension={message.tension}
                  lineWidth={message.line_width}
                  color={message.color}
                ></CatmullRomLine>
              </group>
            );
          }),
        );
        return;
      }
      case "CubicBezierSplineMessage": {
        addSceneNodeMakeParents(
          new SceneNode<THREE.Group>(message.name, (ref) => {
            return (
              <group ref={ref}>
                {[...Array(message.positions.length - 1).keys()].map((i) => (
                  <CubicBezierLine
                    key={i}
                    start={message.positions[i]}
                    end={message.positions[i + 1]}
                    midA={message.control_points[2 * i]}
                    midB={message.control_points[2 * i + 1]}
                    lineWidth={message.line_width}
                    color={message.color}
                  ></CubicBezierLine>
                ))}
              </group>
            );
          }),
        );
        return;
      }
      case "GaussianSplatsMessage": {
        addSceneNodeMakeParents(
          new SceneNode<THREE.Group>(message.name, (ref) => {
            return (
              <group ref={ref}>
                <GaussianSplats
                  buffers={{
                    centers: new Float32Array(
                      message.centers.buffer.slice(
                        message.centers.byteOffset,
                        message.centers.byteOffset + message.centers.byteLength
                      )
                    ),
                    rgbs: new Float32Array(message.rgbs).map((val) => val / 255.0),
                    // Color need to be in linear space if we enable <EffectComposer />.
                    // rgbs: linearColorArrayFromSrgbColorArray(message.rgbs),
                    opacities: message.opacities,
                    covariancesTriu: new Float32Array(
                      message.covariances_triu.buffer.slice(
                        message.covariances_triu.byteOffset,
                        message.covariances_triu.byteOffset +
                          message.covariances_triu.byteLength
                      )
                    ),
                  }}
                />
              </group>
            );
          })
        );
        return;
      }
      default: {
        console.log("Received message did not match any known types:", message);
        return;
      }
    }
  };
}

export function FrameSynchronizedMessageHandler() {
  const handleMessage = useMessageHandler();
  const viewer = useContext(ViewerContext)!;
  const messageQueueRef = viewer.messageQueueRef;

  // We'll reuse the same canvas.
  const renderBufferCanvas = React.useMemo(() => new OffscreenCanvas(1, 1), []);

  useFrame(() => {
    // Send a render along if it was requested!
    if (viewer.getRenderRequestState.current === "triggered") {
      viewer.getRenderRequestState.current = "pause";
    } else if (viewer.getRenderRequestState.current === "pause") {
      const sourceCanvas = viewer.canvasRef.current!;

      const targetWidth = viewer.getRenderRequest.current!.width;
      const targetHeight = viewer.getRenderRequest.current!.height;

      // We'll save a render to an intermediate canvas with the requested dimensions.
      if (renderBufferCanvas.width !== targetWidth)
        renderBufferCanvas.width = targetWidth;
      if (renderBufferCanvas.height !== targetHeight)
        renderBufferCanvas.height = targetHeight;

      const ctx = renderBufferCanvas.getContext("2d")!;
      ctx.reset();
      // Use a white background for JPEGs, which don't have an alpha channel.
      if (viewer.getRenderRequest.current?.format === "image/jpeg") {
        ctx.fillStyle = "white";
        ctx.fillRect(0, 0, renderBufferCanvas.width, renderBufferCanvas.height);
      }

      // Determine offsets for the source canvas. We'll always center our renders.
      // https://developer.mozilla.org/en-US/docs/Web/API/CanvasRenderingContext2D/drawImage
      let sourceWidth = sourceCanvas.width;
      let sourceHeight = sourceCanvas.height;

      const sourceAspect = sourceWidth / sourceHeight;
      const targetAspect = targetWidth / targetHeight;

      if (sourceAspect > targetAspect) {
        // The source is wider than the target.
        // We need to shrink the width.
        sourceWidth = Math.round(targetAspect * sourceHeight);
      } else if (sourceAspect < targetAspect) {
        // The source is narrower than the target.
        // We need to shrink the height.
        sourceHeight = Math.round(sourceWidth / targetAspect);
      }

      console.log(
        `Sending render; requested aspect ratio was ${targetAspect} (dimensinos: ${targetWidth}/${targetHeight}), copying from aspect ratio ${
          sourceWidth / sourceHeight
        } (dimensions: ${sourceWidth}/${sourceHeight}).`,
      );

      ctx.drawImage(
        sourceCanvas,
        (sourceCanvas.width - sourceWidth) / 2.0,
        (sourceCanvas.height - sourceHeight) / 2.0,
        sourceWidth,
        sourceHeight,
        0,
        0,
        targetWidth,
        targetHeight,
      );

      viewer.getRenderRequestState.current = "in_progress";

      // Encode the image, the send it.
      renderBufferCanvas
        .convertToBlob({
          type: viewer.getRenderRequest.current!.format,
          quality: viewer.getRenderRequest.current!.quality / 100.0,
        })
        .then(async (blob) => {
          if (blob === null) {
            console.error("Render failed");
            viewer.getRenderRequestState.current = "ready";
            return;
          }
          const payload = new Uint8Array(await blob.arrayBuffer());
          sendWebsocketMessage(viewer.websocketRef, {
            type: "GetRenderResponseMessage",
            payload: payload,
          });
          viewer.getRenderRequestState.current = "ready";
        });
    }

    // Handle messages, but only if we're not trying to render something.
    if (viewer.getRenderRequestState.current === "ready") {
      // Handle messages before every frame.
      // Place this directly in ws.onmessage can cause race conditions!
      //
      // If a render is requested, note that we don't handle any more messages
      // until the render is done.
      const requestRenderIndex = messageQueueRef.current.findIndex(
        (message) => message.type === "GetRenderRequestMessage",
      );
      const numMessages =
        requestRenderIndex !== -1
          ? requestRenderIndex + 1
          : messageQueueRef.current.length;
      const processBatch = messageQueueRef.current.splice(0, numMessages);
      processBatch.forEach(handleMessage);
    }
  });

  return null;
}

/** Component for handling websocket connections. */
export function WebsocketMessageProducer() {
  const messageQueueRef = useContext(ViewerContext)!.messageQueueRef;
  const viewer = useContext(ViewerContext)!;
  const server = viewer.useGui((state) => state.server);
  const resetGui = viewer.useGui((state) => state.resetGui);

  syncSearchParamServer(server);

  React.useEffect(() => {
    // Lock for making sure messages are handled in order.
    const orderLock = new AwaitLock();

    let ws: null | WebSocket = null;
    let done = false;

    function tryConnect(): void {
      if (done) return;

      ws = new WebSocket(server);

      // Timeout is necessary when we're connecting to an SSH/tunneled port.
      const retryTimeout = setTimeout(() => {
        ws?.close();
      }, 5000);

      ws.onopen = () => {
        clearTimeout(retryTimeout);
        console.log(`Connected!${server}`);
        viewer.websocketRef.current = ws;
        viewer.useGui.setState({ websocketConnected: true });
      };

      ws.onclose = (event) => {
        console.log(`Disconnected! ${server} code=${event.code}`);
        clearTimeout(retryTimeout);
        viewer.websocketRef.current = null;
        viewer.useGui.setState({ websocketConnected: false });
        resetGui();

        // Try to reconnect.
        timeout = setTimeout(tryConnect, 1000);
      };

      ws.onmessage = async (event) => {
        // Reduce websocket backpressure.
        const messagePromise = new Promise<Message[]>((resolve) => {
          (event.data.arrayBuffer() as Promise<ArrayBuffer>).then((buffer) => {
            resolve(unpack(new Uint8Array(buffer)) as Message[]);
          });
        });

        // Try our best to handle messages in order. If this takes more than 1 second, we give up. :)
        await orderLock.acquireAsync({ timeout: 1000 }).catch(() => {
          console.log("Order lock timed out.");
          orderLock.release();
        });
        try {
          const messages = await messagePromise;
          messageQueueRef.current.push(...messages);
        } finally {
          orderLock.acquired && orderLock.release();
        }
      };
    }

    let timeout = setTimeout(tryConnect, 500);
    return () => {
      done = true;
      clearTimeout(timeout);
      viewer.useGui.setState({ websocketConnected: false });
      ws?.close();
      clearTimeout(timeout);
    };
  }, [server, resetGui]);

  return <></>;
}<|MERGE_RESOLUTION|>--- conflicted
+++ resolved
@@ -39,20 +39,8 @@
 /** Convert raw RGB color buffers to linear color buffers. **/
 function threeColorBufferFromUint8Buffer(colors: ArrayBuffer) {
   return new THREE.Float32BufferAttribute(
-<<<<<<< HEAD
     linearColorArrayFromSrgbColorArray(colors),
-    3
-=======
-    new Float32Array(new Uint8Array(colors)).map((value) => {
-      value = value / 255.0;
-      if (value <= 0.04045) {
-        return value / 12.92;
-      } else {
-        return Math.pow((value + 0.055) / 1.055, 2.4);
-      }
-    }),
     3,
->>>>>>> 70ae47f6
   );
 }
 
@@ -699,10 +687,12 @@
                     centers: new Float32Array(
                       message.centers.buffer.slice(
                         message.centers.byteOffset,
-                        message.centers.byteOffset + message.centers.byteLength
-                      )
+                        message.centers.byteOffset + message.centers.byteLength,
+                      ),
                     ),
-                    rgbs: new Float32Array(message.rgbs).map((val) => val / 255.0),
+                    rgbs: new Float32Array(message.rgbs).map(
+                      (val) => val / 255.0,
+                    ),
                     // Color need to be in linear space if we enable <EffectComposer />.
                     // rgbs: linearColorArrayFromSrgbColorArray(message.rgbs),
                     opacities: message.opacities,
@@ -710,14 +700,14 @@
                       message.covariances_triu.buffer.slice(
                         message.covariances_triu.byteOffset,
                         message.covariances_triu.byteOffset +
-                          message.covariances_triu.byteLength
-                      )
+                          message.covariances_triu.byteLength,
+                      ),
                     ),
                   }}
                 />
               </group>
             );
-          })
+          }),
         );
         return;
       }
