import { InstancedMesh2 } from "@three.ez/instanced-mesh"
import { Instance, Instances, Line, shaderMaterial } from "@react-three/drei";
import { extend, createPortal, useFrame, useThree } from "@react-three/fiber";
import { Outlines } from "./Outlines";
import React from "react";
import { HoverableContext } from "./HoverContext";
import * as THREE from "three";
import { GLTF, GLTFLoader } from "three/examples/jsm/loaders/GLTFLoader";
import {
  MeshBasicMaterial,
  MeshDepthMaterial,
  MeshDistanceMaterial,
  MeshLambertMaterial,
  MeshMatcapMaterial,
  MeshNormalMaterial,
  MeshPhongMaterial,
  MeshPhysicalMaterial,
  MeshStandardMaterial,
  MeshToonMaterial,
  ShadowMaterial,
  SpriteMaterial,
  RawShaderMaterial,
  ShaderMaterial,
  PointsMaterial,
  LineBasicMaterial,
  LineDashedMaterial,
} from "three";
import { DRACOLoader } from "three/examples/jsm/loaders/DRACOLoader";
import {
  ImageMessage,
  MeshMessage,
  SkinnedMeshMessage,
} from "./WebsocketMessages";
<<<<<<< HEAD
import { ViewerContext } from "./App";
import { Object3DNode } from '@react-three/fiber';

declare module '@react-three/fiber' {
  interface ThreeElements {
    instancedMesh2: Object3DNode<InstancedMesh2, typeof InstancedMesh2>;
  }
}

extend({ InstancedMesh2 });
=======
import { ViewerContext } from "./ViewerContext";
>>>>>>> 382ce3cf

type AllPossibleThreeJSMaterials =
  | MeshBasicMaterial
  | MeshDepthMaterial
  | MeshDistanceMaterial
  | MeshLambertMaterial
  | MeshMatcapMaterial
  | MeshNormalMaterial
  | MeshPhongMaterial
  | MeshPhysicalMaterial
  | MeshStandardMaterial
  | MeshToonMaterial
  | ShadowMaterial
  | SpriteMaterial
  | RawShaderMaterial
  | ShaderMaterial
  | PointsMaterial
  | LineBasicMaterial
  | LineDashedMaterial;

function rgbToInt(rgb: [number, number, number]): number {
  return (rgb[0] << 16) | (rgb[1] << 8) | rgb[2];
}
const originGeom = new THREE.SphereGeometry(1.0);

const PointCloudMaterial = /* @__PURE__ */ shaderMaterial(
  { scale: 1.0, point_ball_norm: 0.0 },
  `
  precision mediump float;

  varying vec3 vPosition;
  varying vec3 vColor; // in the vertex shader
  uniform float scale;

  void main() {
      vPosition = position;
      vColor = color;
      vec4 world_pos = modelViewMatrix * vec4(position, 1.0);
      gl_Position = projectionMatrix * world_pos;
      gl_PointSize = (scale / -world_pos.z);
  }
   `,
  `varying vec3 vPosition;
  varying vec3 vColor;
  uniform float point_ball_norm;

  void main() {
      if (point_ball_norm < 1000.0) {
          float r = pow(
              pow(abs(gl_PointCoord.x - 0.5), point_ball_norm)
              + pow(abs(gl_PointCoord.y - 0.5), point_ball_norm),
              1.0 / point_ball_norm);
          if (r > 0.5) discard;
      }
      gl_FragColor = vec4(vColor, 1.0);
  }
   `,
);

export const PointCloud = React.forwardRef<
  THREE.Points,
  {
    pointSize: number;
    /** We visualize each point as a 2D ball, which is defined by some norm. */
    pointBallNorm: number;
    points: Uint16Array; // Contains float16.
    colors: Uint8Array;
  }
>(function PointCloud(props, ref) {
  const getThreeState = useThree((state) => state.get);

  const geometry = new THREE.BufferGeometry();
  geometry.setAttribute(
    "position",
    new THREE.Float16BufferAttribute(props.points, 3),
  );
  geometry.computeBoundingSphere();
  geometry.setAttribute(
    "color",
    new THREE.BufferAttribute(props.colors, 3, true),
  );

  const [material] = React.useState(
    () => new PointCloudMaterial({ vertexColors: true }),
  );
  material.uniforms.scale.value = 10.0;
  material.uniforms.point_ball_norm.value = props.pointBallNorm;

  React.useEffect(() => {
    return () => {
      material.dispose();
      geometry.dispose();
    };
  });

  const rendererSize = new THREE.Vector2();
  useFrame(() => {
    // Match point scale to behavior of THREE.PointsMaterial().
    if (material === undefined) return;
    // point px height / actual height = point meters height / frustum meters height
    // frustum meters height = math.tan(fov / 2.0) * z
    // point px height = (point meters height / math.tan(fov / 2.0) * actual height)  / z
    material.uniforms.scale.value =
      (props.pointSize /
        Math.tan(
          (((getThreeState().camera as THREE.PerspectiveCamera).fov / 180.0) *
            Math.PI) /
            2.0,
        )) *
      getThreeState().gl.getSize(rendererSize).height *
      getThreeState().gl.getPixelRatio();
  });
  return <points ref={ref} geometry={geometry} material={material} />;
});

/** Component for rendering the contents of GLB files. */
export const GlbAsset = React.forwardRef<
  THREE.Group,
  { glb_data: Uint8Array<ArrayBuffer>; scale: number }
>(function GlbAsset({ glb_data, scale }, ref) {
  // We track both the GLTF asset itself and all meshes within it. Meshes are
  // used for hover effects.
  const [gltf, setGltf] = React.useState<GLTF>();
  const [meshes, setMeshes] = React.useState<THREE.Mesh[]>([]);

  // glTF/GLB files support animations.
  const mixerRef = React.useRef<THREE.AnimationMixer | null>(null);

  React.useEffect(() => {
    const loader = new GLTFLoader();

    // We use a CDN for Draco. We could move this locally if we want to use Viser offline.
    const dracoLoader = new DRACOLoader();
    dracoLoader.setDecoderPath("https://www.gstatic.com/draco/v1/decoders/");
    loader.setDRACOLoader(dracoLoader);

    loader.parse(
      glb_data.buffer,
      "",
      (gltf) => {
        if (gltf.animations && gltf.animations.length) {
          mixerRef.current = new THREE.AnimationMixer(gltf.scene);
          gltf.animations.forEach((clip) => {
            mixerRef.current!.clipAction(clip).play();
          });
        }
        const meshes: THREE.Mesh[] = [];
        gltf?.scene.traverse((obj) => {
          if (obj instanceof THREE.Mesh) meshes.push(obj);
        });
        setMeshes(meshes);
        setGltf(gltf);
      },
      (error) => {
        console.log("Error loading GLB!");
        console.log(error);
      },
    );

    return () => {
      if (mixerRef.current) mixerRef.current.stopAllAction();

      function disposeNode(node: any) {
        if (node instanceof THREE.Mesh) {
          if (node.geometry) {
            node.geometry.dispose();
          }
          if (node.material) {
            if (Array.isArray(node.material)) {
              node.material.forEach((material) => {
                disposeMaterial(material);
              });
            } else {
              disposeMaterial(node.material);
            }
          }
        }
      }
      function disposeMaterial(material: AllPossibleThreeJSMaterials) {
        if ("map" in material) material.map?.dispose();
        if ("lightMap" in material) material.lightMap?.dispose();
        if ("bumpMap" in material) material.bumpMap?.dispose();
        if ("normalMap" in material) material.normalMap?.dispose();
        if ("specularMap" in material) material.specularMap?.dispose();
        if ("envMap" in material) material.envMap?.dispose();
        if ("alphaMap" in material) material.alphaMap?.dispose();
        if ("aoMap" in material) material.aoMap?.dispose();
        if ("displacementMap" in material) material.displacementMap?.dispose();
        if ("emissiveMap" in material) material.emissiveMap?.dispose();
        if ("gradientMap" in material) material.gradientMap?.dispose();
        if ("metalnessMap" in material) material.metalnessMap?.dispose();
        if ("roughnessMap" in material) material.roughnessMap?.dispose();
        material.dispose(); // disposes any programs associated with the material
      }

      // Attempt to free resources.
      gltf?.scene.traverse(disposeNode);
    };
  }, [glb_data]);

  useFrame((_, delta) => {
    if (mixerRef.current) {
      mixerRef.current.update(delta);
    }
  });

  return (
    <group ref={ref}>
      {gltf === undefined ? null : (
        <>
          <primitive object={gltf.scene} scale={scale} />
          {meshes.map((mesh) =>
            createPortal(<OutlinesIfHovered alwaysMounted />, mesh),
          )}
        </>
      )}
    </group>
  );
});

/** Helper for adding coordinate frames as scene nodes. */
export const CoordinateFrame = React.forwardRef<
  THREE.Group,
  {
    showAxes?: boolean;
    axesLength?: number;
    axesRadius?: number;
    originRadius?: number;
    originColor?: number;
  }
>(function CoordinateFrame(
  {
    showAxes = true,
    axesLength = 0.5,
    axesRadius = 0.0125,
    originRadius = undefined,
    originColor = 0xecec00,
  },
  ref,
) {
  originRadius = originRadius ?? axesRadius * 2;
  return (
    <group ref={ref}>
      {showAxes && (
        <>
          <mesh
            geometry={originGeom}
            scale={new THREE.Vector3(originRadius, originRadius, originRadius)}
          >
            <meshBasicMaterial color={originColor} />
            <OutlinesIfHovered />
          </mesh>
          <Instances limit={3}>
            <meshBasicMaterial />
            <cylinderGeometry args={[axesRadius, axesRadius, axesLength, 16]} />
            <Instance
              rotation={new THREE.Euler(0.0, 0.0, (3.0 * Math.PI) / 2.0)}
              position={[0.5 * axesLength, 0.0, 0.0]}
              color={0xcc0000}
            >
              <OutlinesIfHovered />
            </Instance>
            <Instance position={[0.0, 0.5 * axesLength, 0.0]} color={0x00cc00}>
              <OutlinesIfHovered />
            </Instance>
            <Instance
              rotation={new THREE.Euler(Math.PI / 2.0, 0.0, 0.0)}
              position={[0.0, 0.0, 0.5 * axesLength]}
              color={0x0000cc}
            >
              <OutlinesIfHovered />
            </Instance>
          </Instances>
        </>
      )}
    </group>
  );
});

/** Helper for adding batched/instanced coordinate frames as scene nodes. */
export const InstancedAxes = React.forwardRef<
  THREE.Group,
  {
    wxyzsBatched: Float32Array;
    positionsBatched: Float32Array;
    axes_length?: number;
    axes_radius?: number;
  }
>(function InstancedAxes(
  {
    wxyzsBatched: instance_wxyzs,
    positionsBatched: instance_positions,
    axes_length = 0.5,
    axes_radius = 0.0125,
  },
  ref,
) {
  const axesRef = React.useRef<THREE.InstancedMesh>(null);

  const cylinderGeom = new THREE.CylinderGeometry(
    axes_radius,
    axes_radius,
    axes_length,
    16,
  );
  const material = new MeshBasicMaterial();

  // Dispose when done.
  React.useEffect(() => {
    return () => {
      cylinderGeom.dispose();
      material.dispose();
    };
  });

  // Update instance matrices and colors.
  React.useEffect(() => {
    // Pre-allocate to avoid garbage collector from running during loop.
    const T_world_frame = new THREE.Matrix4();
    const T_world_framex = new THREE.Matrix4();
    const T_world_framey = new THREE.Matrix4();
    const T_world_framez = new THREE.Matrix4();

    const T_frame_framex = new THREE.Matrix4()
      .makeRotationFromEuler(new THREE.Euler(0.0, 0.0, (3.0 * Math.PI) / 2.0))
      .setPosition(0.5 * axes_length, 0.0, 0.0);
    const T_frame_framey = new THREE.Matrix4()
      .makeRotationFromEuler(new THREE.Euler(0.0, 0.0, 0.0))
      .setPosition(0.0, 0.5 * axes_length, 0.0);
    const T_frame_framez = new THREE.Matrix4()
      .makeRotationFromEuler(new THREE.Euler(Math.PI / 2.0, 0.0, 0.0))
      .setPosition(0.0, 0.0, 0.5 * axes_length);

    const tmpQuat = new THREE.Quaternion();

    const red = new THREE.Color(0xcc0000);
    const green = new THREE.Color(0x00cc00);
    const blue = new THREE.Color(0x0000cc);

    for (let i = 0; i < instance_wxyzs.length / 4; i++) {
      T_world_frame.makeRotationFromQuaternion(
        tmpQuat.set(
          instance_wxyzs[i * 4 + 1],
          instance_wxyzs[i * 4 + 2],
          instance_wxyzs[i * 4 + 3],
          instance_wxyzs[i * 4 + 0],
        ),
      ).setPosition(
        instance_positions[i * 3 + 0],
        instance_positions[i * 3 + 1],
        instance_positions[i * 3 + 2],
      );
      T_world_framex.copy(T_world_frame).multiply(T_frame_framex);
      T_world_framey.copy(T_world_frame).multiply(T_frame_framey);
      T_world_framez.copy(T_world_frame).multiply(T_frame_framez);

      axesRef.current!.setMatrixAt(i * 3 + 0, T_world_framex);
      axesRef.current!.setMatrixAt(i * 3 + 1, T_world_framey);
      axesRef.current!.setMatrixAt(i * 3 + 2, T_world_framez);

      axesRef.current!.setColorAt(i * 3 + 0, red);
      axesRef.current!.setColorAt(i * 3 + 1, green);
      axesRef.current!.setColorAt(i * 3 + 2, blue);
    }
    axesRef.current!.instanceMatrix.needsUpdate = true;
    axesRef.current!.instanceColor!.needsUpdate = true;
  }, [instance_wxyzs, instance_positions]);

  return (
    <group ref={ref}>
      <instancedMesh
        ref={axesRef}
        args={[cylinderGeom, material, (instance_wxyzs.length / 4) * 3]}
      >
        <OutlinesIfHovered />
      </instancedMesh>
    </group>
  );
});

/** Convert raw RGB color buffers to linear color buffers. **/
export const ViserMesh = React.forwardRef<
  THREE.Mesh | THREE.SkinnedMesh,
  MeshMessage | SkinnedMeshMessage
>(function ViserMesh(message, ref) {
  const viewer = React.useContext(ViewerContext)!;

  const generateGradientMap = (shades: 3 | 5) => {
    const texture = new THREE.DataTexture(
      Uint8Array.from(shades == 3 ? [0, 128, 255] : [0, 64, 128, 192, 255]),
      shades,
      1,
      THREE.RedFormat,
    );

    texture.needsUpdate = true;
    return texture;
  };
  const standardArgs = {
    color:
      message.props.color === null ? undefined : rgbToInt(message.props.color),
    wireframe: message.props.wireframe,
    transparent: message.props.opacity !== null,
    opacity: message.props.opacity ?? 1.0,
    // Flat shading only makes sense for non-wireframe materials.
    flatShading: message.props.flat_shading && !message.props.wireframe,
    side: {
      front: THREE.FrontSide,
      back: THREE.BackSide,
      double: THREE.DoubleSide,
    }[message.props.side],
  };
  const assertUnreachable = (x: never): never => {
    throw new Error(`Should never get here! ${x}`);
  };

  const [material, setMaterial] = React.useState<THREE.Material>();
  const [geometry, setGeometry] = React.useState<THREE.BufferGeometry>();
  const [skeleton, setSkeleton] = React.useState<THREE.Skeleton>();
  const bonesRef = React.useRef<THREE.Bone[]>();

  React.useEffect(() => {
    const material =
      message.props.material == "standard" || message.props.wireframe
        ? new THREE.MeshStandardMaterial(standardArgs)
        : message.props.material == "toon3"
          ? new THREE.MeshToonMaterial({
              gradientMap: generateGradientMap(3),
              ...standardArgs,
            })
          : message.props.material == "toon5"
            ? new THREE.MeshToonMaterial({
                gradientMap: generateGradientMap(5),
                ...standardArgs,
              })
            : assertUnreachable(message.props.material);
    const geometry = new THREE.BufferGeometry();
    geometry.setAttribute(
      "position",
      new THREE.BufferAttribute(
        new Float32Array(
          message.props.vertices.buffer.slice(
            message.props.vertices.byteOffset,
            message.props.vertices.byteOffset +
              message.props.vertices.byteLength,
          ),
        ),
        3,
      ),
    );

    geometry.setIndex(
      new THREE.BufferAttribute(
        new Uint32Array(
          message.props.faces.buffer.slice(
            message.props.faces.byteOffset,
            message.props.faces.byteOffset + message.props.faces.byteLength,
          ),
        ),
        1,
      ),
    );
    geometry.computeVertexNormals();
    geometry.computeBoundingSphere();

    let skeleton = undefined;
    if (message.type === "SkinnedMeshMessage") {
      // Skinned mesh.
      const bone_wxyzs = new Float32Array(
        message.props.bone_wxyzs.buffer.slice(
          message.props.bone_wxyzs.byteOffset,
          message.props.bone_wxyzs.byteOffset +
            message.props.bone_wxyzs.byteLength,
        ),
      );
      const bone_positions = new Float32Array(
        message.props.bone_positions.buffer.slice(
          message.props.bone_positions.byteOffset,
          message.props.bone_positions.byteOffset +
            message.props.bone_positions.byteLength,
        ),
      );

      const bones: THREE.Bone[] = [];
      bonesRef.current = bones;
      for (let i = 0; i < bone_positions.length / 3; i++) {
        bones.push(new THREE.Bone());
      }
      const boneInverses: THREE.Matrix4[] = [];
      const xyzw_quat = new THREE.Quaternion();
      bones.forEach((bone, i) => {
        xyzw_quat.set(
          bone_wxyzs[i * 4 + 1],
          bone_wxyzs[i * 4 + 2],
          bone_wxyzs[i * 4 + 3],
          bone_wxyzs[i * 4 + 0],
        );

        const boneInverse = new THREE.Matrix4();
        boneInverse.makeRotationFromQuaternion(xyzw_quat);
        boneInverse.setPosition(
          bone_positions[i * 3 + 0],
          bone_positions[i * 3 + 1],
          bone_positions[i * 3 + 2],
        );
        boneInverse.invert();
        boneInverses.push(boneInverse);

        bone.quaternion.copy(xyzw_quat);
        bone.position.set(
          bone_positions[i * 3 + 0],
          bone_positions[i * 3 + 1],
          bone_positions[i * 3 + 2],
        );
      });
      skeleton = new THREE.Skeleton(bones, boneInverses);

      geometry.setAttribute(
        "skinIndex",
        new THREE.BufferAttribute(
          new Uint16Array(
            message.props.skin_indices.buffer.slice(
              message.props.skin_indices.byteOffset,
              message.props.skin_indices.byteOffset +
                message.props.skin_indices.byteLength,
            ),
          ),
          4,
        ),
      );
      geometry.setAttribute(
        "skinWeight",
        new THREE.BufferAttribute(
          new Float32Array(
            message.props.skin_weights!.buffer.slice(
              message.props.skin_weights!.byteOffset,
              message.props.skin_weights!.byteOffset +
                message.props.skin_weights!.byteLength,
            ),
          ),
          4,
        ),
      );
    }

    setMaterial(material);
    setGeometry(geometry);
    setSkeleton(skeleton);
    return () => {
      // TODO: we can switch to the react-three-fiber <bufferGeometry />,
      // <meshStandardMaterial />, etc components to avoid manual
      // disposal.
      geometry.dispose();
      material.dispose();

      if (message.type === "SkinnedMeshMessage") {
        skeleton !== undefined && skeleton.dispose();
        const state = viewer.skinnedMeshState.current[message.name];
        state.initialized = false;
      }
    };
  }, [message]);

  // Update bone transforms for skinned meshes.
  useFrame(() => {
    if (message.type !== "SkinnedMeshMessage") return;

    const parentNode = viewer.nodeRefFromName.current[message.name];
    if (parentNode === undefined) return;

    const state = viewer.skinnedMeshState.current[message.name];
    const bones = bonesRef.current;
    if (bones !== undefined) {
      if (!state.initialized) {
        bones.forEach((bone) => {
          parentNode.add(bone);
        });
        state.initialized = true;
      }
      bones.forEach((bone, i) => {
        const wxyz = state.poses[i].wxyz;
        const position = state.poses[i].position;
        bone.quaternion.set(wxyz[1], wxyz[2], wxyz[3], wxyz[0]);
        bone.position.set(position[0], position[1], position[2]);
      });
    }
  });

  if (geometry === undefined || material === undefined) {
    return;
  } else if (message.type === "SkinnedMeshMessage") {
    return (
      <skinnedMesh
        ref={ref as React.ForwardedRef<THREE.SkinnedMesh>}
        geometry={geometry}
        material={material}
        skeleton={skeleton}
        // TODO: leaving culling on (default) sometimes causes the
        // mesh to randomly disappear, as of r3f==8.16.2.
        //
        // Probably this is because we don't update the bounding
        // sphere after the bone transforms change.
        frustumCulled={false}
      >
        <OutlinesIfHovered alwaysMounted />
      </skinnedMesh>
    );
  } else {
    // Normal mesh.
    return (
      <mesh
        ref={ref as React.ForwardedRef<THREE.Mesh>}
        geometry={geometry}
        material={material}
      >
        <OutlinesIfHovered alwaysMounted />
      </mesh>
    );
  }
});

/** Helper for adding batched/instanced meshes as scene nodes. */
export const InstancedMesh = React.forwardRef<
  THREE.Group,
  {
    vertices: Float32Array;
    faces: Uint32Array;
    color: [number, number, number] | null;
    wireframe: boolean;
    opacity: number | null;
    material: "standard" | "toon3" | "toon5";
    flat_shading: boolean;
    side: "front" | "back" | "double";
    batched_wxyzs: Float32Array;
    batched_positions: Float32Array;
    lod_list: [Uint8Array, Uint8Array, number][] | null;
  }
>(function InstancedMesh(
  {
    vertices,
    faces,
    color,
    wireframe,
    opacity,
    material,
    flat_shading,
    side,
    batched_wxyzs,
    batched_positions,
    lod_list
  },
  ref,
) {
  const geometry = React.useMemo(() => {
    const geom = new THREE.BufferGeometry();
    geom.setAttribute(
      "position",
      new THREE.BufferAttribute(new Float32Array(vertices), 3)
    );
    geom.setIndex(new THREE.BufferAttribute(new Uint32Array(faces), 1));
    geom.computeVertexNormals();
    geom.computeBoundingSphere();
    return geom;
  }, [vertices, faces]);

  const materialProps = {
    color: color === null ? undefined : rgbToInt(color),
    wireframe,
    transparent: opacity !== null,
    opacity: opacity ?? 1.0,
    flatShading: flat_shading && !wireframe,
    side: {
      front: THREE.FrontSide,
      back: THREE.BackSide,
      double: THREE.DoubleSide,
    }[side],
  };

  const meshMaterial = React.useMemo(() => {
    switch (material) {
      case "standard":
      case "toon3":
      case "toon5":
      default:
        return new THREE.MeshStandardMaterial(materialProps);
    }
  }, [material, materialProps]);

  const num_insts = React.useRef(batched_wxyzs.length / 4);
  const instancedMesh = React.useMemo(() => {
    const instancedMesh = new InstancedMesh2(geometry, meshMaterial, {
      capacity: num_insts.current,
      createEntities: true,
    });
    instancedMesh.addInstances(num_insts.current, (obj, index) => {
      obj.position.set(
        batched_positions[index * 3 + 0],
        batched_positions[index * 3 + 1],
        batched_positions[index * 3 + 2]
      );
      obj.quaternion.set(
        batched_wxyzs[index * 4 + 1],
        batched_wxyzs[index * 4 + 2],
        batched_wxyzs[index * 4 + 3],
        batched_wxyzs[index * 4 + 0]
      ); // wxyz -> xyzw.
    });
    
    // Add LODs if provided
    if (lod_list !== null) {
      console.log("updating lod");
      for (const [_verts, _faces, _dist] of lod_list) {
        const _geom = new THREE.BufferGeometry();
        _geom.setAttribute("position", new THREE.BufferAttribute(new Float32Array(_verts.buffer.slice(_verts.byteOffset, _verts.byteOffset + _verts.byteLength)), 3));
        _geom.setIndex(new THREE.BufferAttribute(new Uint32Array(_faces.buffer.slice(_faces.byteOffset, _faces.byteOffset + _faces.byteLength)), 1));
        _geom.computeVertexNormals();
        _geom.computeBoundingSphere();
        instancedMesh.addLOD(_geom, meshMaterial, _dist);
      }
    }
    return instancedMesh;
  }, [num_insts, lod_list]);

  React.useEffect(() => {
    // On all subsequent updates, we use the update call.
    instancedMesh.updateInstances((obj, index) => {
      obj.position.set(batched_positions[index * 3 + 0], batched_positions[index * 3 + 1], batched_positions[index * 3 + 2]);
      obj.quaternion.set(batched_wxyzs[index * 4 + 1], batched_wxyzs[index * 4 + 2], batched_wxyzs[index * 4 + 3], batched_wxyzs[index * 4 + 0]);  // wxyz -> xyzw.
    });
  }, [batched_wxyzs, batched_positions]);

  React.useEffect(() => {
    return () => {
      geometry.dispose();
      meshMaterial.dispose();
    };
  }, [geometry, meshMaterial]);

  return (
    <group ref={ref}>
      <primitive object={instancedMesh} />
      <OutlinesIfHovered alwaysMounted />
    </group>
  );
});

export const ViserImage = React.forwardRef<THREE.Group, ImageMessage>(
  function ViserImage(message, ref) {
    const [imageTexture, setImageTexture] = React.useState<THREE.Texture>();

    React.useEffect(() => {
      if (message.props.media_type !== null && message.props._data !== null) {
        const image_url = URL.createObjectURL(new Blob([message.props._data]));
        new THREE.TextureLoader().load(image_url, (texture) => {
          setImageTexture(texture);
          URL.revokeObjectURL(image_url);
        });
      }
    }, [message.props.media_type, message.props._data]);
    return (
      <group ref={ref}>
        <mesh rotation={new THREE.Euler(Math.PI, 0.0, 0.0)}>
          <OutlinesIfHovered />
          <planeGeometry
            attach="geometry"
            args={[message.props.render_width, message.props.render_height]}
          />
          <meshBasicMaterial
            attach="material"
            transparent={true}
            side={THREE.DoubleSide}
            map={imageTexture}
            toneMapped={false}
          />
        </mesh>
      </group>
    );
  },
);

/** Helper for visualizing camera frustums. */
export const CameraFrustum = React.forwardRef<
  THREE.Group,
  {
    fov: number;
    aspect: number;
    scale: number;
    lineWidth: number;
    color: number;
    imageBinary: Uint8Array | null;
    imageMediaType: string | null;
  }
>(function CameraFrustum(props, ref) {
  const [imageTexture, setImageTexture] = React.useState<THREE.Texture>();

  React.useEffect(() => {
    if (props.imageMediaType !== null && props.imageBinary !== null) {
      const image_url = URL.createObjectURL(new Blob([props.imageBinary]));
      new THREE.TextureLoader().load(image_url, (texture) => {
        setImageTexture(texture);
        URL.revokeObjectURL(image_url);
      });
    } else {
      setImageTexture(undefined);
    }
  }, [props.imageMediaType, props.imageBinary]);

  let y = Math.tan(props.fov / 2.0);
  let x = y * props.aspect;
  let z = 1.0;

  const volumeScale = Math.cbrt((x * y * z) / 3.0);
  x /= volumeScale;
  y /= volumeScale;
  z /= volumeScale;
  x *= props.scale;
  y *= props.scale;
  z *= props.scale;

  const hoveredRef = React.useContext(HoverableContext);
  const [isHovered, setIsHovered] = React.useState(false);

  useFrame(() => {
    if (hoveredRef !== null && hoveredRef.current !== isHovered) {
      setIsHovered(hoveredRef.current);
    }
  });

  const frustumPoints: [number, number, number][] = [
    // Rectangle.
    [-1, -1, 1],
    [1, -1, 1],
    [1, -1, 1],
    [1, 1, 1],
    [1, 1, 1],
    [-1, 1, 1],
    [-1, 1, 1],
    [-1, -1, 1],
    // Lines to origin.
    [-1, -1, 1],
    [0, 0, 0],
    [0, 0, 0],
    [1, -1, 1],
    // Lines to origin.
    [-1, 1, 1],
    [0, 0, 0],
    [0, 0, 0],
    [1, 1, 1],
    // Up direction indicator.
    // Don't overlap with the image if the image is present.
    [0.0, -1.2, 1.0],
    imageTexture === undefined ? [0.0, -0.9, 1.0] : [0.0, -1.0, 1.0],
  ].map((xyz) => [xyz[0] * x, xyz[1] * y, xyz[2] * z]);

  return (
    <group ref={ref}>
      <Line
        points={frustumPoints}
        color={isHovered ? 0xfbff00 : props.color}
        lineWidth={isHovered ? 1.5 * props.lineWidth : props.lineWidth}
        segments
      />
      {imageTexture && (
        <mesh
          // 0.999999 is to avoid z-fighting with the frustum lines.
          position={[0.0, 0.0, z * 0.999999]}
          rotation={new THREE.Euler(Math.PI, 0.0, 0.0)}
        >
          <planeGeometry
            attach="geometry"
            args={[props.aspect * y * 2, y * 2]}
          />
          <meshBasicMaterial
            attach="material"
            transparent={true}
            side={THREE.DoubleSide}
            map={imageTexture}
            toneMapped={false}
          />
        </mesh>
      )}
    </group>
  );
});

/** Outlines object, which should be placed as a child of all meshes that might
 * be clickable. */
export function OutlinesIfHovered(
  props: { alwaysMounted?: boolean; creaseAngle?: number } = {
    // Can be set to true for objects like meshes which may be slow to mount.
    // It seems better to set to False for instanced meshes, there may be some
    // drei or fiber-related race conditions...
    alwaysMounted: false,
    // Some thing just look better with no creasing, like camera frustum objects.
    creaseAngle: Math.PI,
  },
) {
  const groupRef = React.useRef<THREE.Group>(null);
  const hoveredRef = React.useContext(HoverableContext);
  const [mounted, setMounted] = React.useState(true);

  useFrame(() => {
    if (hoveredRef === null) return;
    if (props.alwaysMounted) {
      if (groupRef.current === null) return;
      groupRef.current.visible = hoveredRef.current;
    } else if (hoveredRef.current != mounted) {
      setMounted(hoveredRef.current);
    }
  });
  return hoveredRef === null || !mounted ? null : (
    <Outlines
      ref={groupRef}
      thickness={10}
      screenspace={true}
      color={0xfbff00}
      opacity={0.8}
      transparent={true}
      angle={props.creaseAngle}
    />
  );
}<|MERGE_RESOLUTION|>--- conflicted
+++ resolved
@@ -1,4 +1,4 @@
-import { InstancedMesh2 } from "@three.ez/instanced-mesh"
+import { InstancedMesh2 } from "@three.ez/instanced-mesh";
 import { Instance, Instances, Line, shaderMaterial } from "@react-three/drei";
 import { extend, createPortal, useFrame, useThree } from "@react-three/fiber";
 import { Outlines } from "./Outlines";
@@ -31,20 +31,16 @@
   MeshMessage,
   SkinnedMeshMessage,
 } from "./WebsocketMessages";
-<<<<<<< HEAD
-import { ViewerContext } from "./App";
-import { Object3DNode } from '@react-three/fiber';
-
-declare module '@react-three/fiber' {
+import { Object3DNode } from "@react-three/fiber";
+import { ViewerContext } from "./ViewerContext";
+
+declare module "@react-three/fiber" {
   interface ThreeElements {
     instancedMesh2: Object3DNode<InstancedMesh2, typeof InstancedMesh2>;
   }
 }
 
 extend({ InstancedMesh2 });
-=======
-import { ViewerContext } from "./ViewerContext";
->>>>>>> 382ce3cf
 
 type AllPossibleThreeJSMaterials =
   | MeshBasicMaterial
@@ -694,7 +690,7 @@
     side,
     batched_wxyzs,
     batched_positions,
-    lod_list
+    lod_list,
   },
   ref,
 ) {
@@ -702,7 +698,7 @@
     const geom = new THREE.BufferGeometry();
     geom.setAttribute(
       "position",
-      new THREE.BufferAttribute(new Float32Array(vertices), 3)
+      new THREE.BufferAttribute(new Float32Array(vertices), 3),
     );
     geom.setIndex(new THREE.BufferAttribute(new Uint32Array(faces), 1));
     geom.computeVertexNormals();
@@ -743,23 +739,44 @@
       obj.position.set(
         batched_positions[index * 3 + 0],
         batched_positions[index * 3 + 1],
-        batched_positions[index * 3 + 2]
+        batched_positions[index * 3 + 2],
       );
       obj.quaternion.set(
         batched_wxyzs[index * 4 + 1],
         batched_wxyzs[index * 4 + 2],
         batched_wxyzs[index * 4 + 3],
-        batched_wxyzs[index * 4 + 0]
+        batched_wxyzs[index * 4 + 0],
       ); // wxyz -> xyzw.
     });
-    
+
     // Add LODs if provided
     if (lod_list !== null) {
       console.log("updating lod");
       for (const [_verts, _faces, _dist] of lod_list) {
         const _geom = new THREE.BufferGeometry();
-        _geom.setAttribute("position", new THREE.BufferAttribute(new Float32Array(_verts.buffer.slice(_verts.byteOffset, _verts.byteOffset + _verts.byteLength)), 3));
-        _geom.setIndex(new THREE.BufferAttribute(new Uint32Array(_faces.buffer.slice(_faces.byteOffset, _faces.byteOffset + _faces.byteLength)), 1));
+        _geom.setAttribute(
+          "position",
+          new THREE.BufferAttribute(
+            new Float32Array(
+              _verts.buffer.slice(
+                _verts.byteOffset,
+                _verts.byteOffset + _verts.byteLength,
+              ),
+            ),
+            3,
+          ),
+        );
+        _geom.setIndex(
+          new THREE.BufferAttribute(
+            new Uint32Array(
+              _faces.buffer.slice(
+                _faces.byteOffset,
+                _faces.byteOffset + _faces.byteLength,
+              ),
+            ),
+            1,
+          ),
+        );
         _geom.computeVertexNormals();
         _geom.computeBoundingSphere();
         instancedMesh.addLOD(_geom, meshMaterial, _dist);
@@ -771,8 +788,17 @@
   React.useEffect(() => {
     // On all subsequent updates, we use the update call.
     instancedMesh.updateInstances((obj, index) => {
-      obj.position.set(batched_positions[index * 3 + 0], batched_positions[index * 3 + 1], batched_positions[index * 3 + 2]);
-      obj.quaternion.set(batched_wxyzs[index * 4 + 1], batched_wxyzs[index * 4 + 2], batched_wxyzs[index * 4 + 3], batched_wxyzs[index * 4 + 0]);  // wxyz -> xyzw.
+      obj.position.set(
+        batched_positions[index * 3 + 0],
+        batched_positions[index * 3 + 1],
+        batched_positions[index * 3 + 2],
+      );
+      obj.quaternion.set(
+        batched_wxyzs[index * 4 + 1],
+        batched_wxyzs[index * 4 + 2],
+        batched_wxyzs[index * 4 + 3],
+        batched_wxyzs[index * 4 + 0],
+      ); // wxyz -> xyzw.
     });
   }, [batched_wxyzs, batched_positions]);
 
