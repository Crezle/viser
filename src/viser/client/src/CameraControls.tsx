import { ViewerContext } from "./App";
import { CameraControls } from "@react-three/drei";
import { useThree } from "@react-three/fiber";
import * as holdEvent from "hold-event";
import React, { useContext, useRef } from "react";
import { PerspectiveCamera } from "three";
import * as THREE from "three";
import { computeT_threeworld_world } from "./WorldTransformUtils";
import { useThrottledMessageSender } from "./WebsocketFunctions";

export function SynchronizedCameraControls() {
  const viewer = useContext(ViewerContext)!;
  const camera = useThree((state) => state.camera as PerspectiveCamera);

  const sendCameraThrottled = useThrottledMessageSender(20);

  // Helper for resetting camera poses.
  const initialCameraRef = useRef<{
    camera: PerspectiveCamera;
    lookAt: THREE.Vector3;
  } | null>(null);

  viewer.resetCameraViewRef.current = () => {
    viewer.cameraControlRef.current!.setLookAt(
      initialCameraRef.current!.camera.position.x,
      initialCameraRef.current!.camera.position.y,
      initialCameraRef.current!.camera.position.z,
      initialCameraRef.current!.lookAt.x,
      initialCameraRef.current!.lookAt.y,
      initialCameraRef.current!.lookAt.z,
      true,
    );
    viewer.cameraRef.current!.up.set(
      initialCameraRef.current!.camera.up.x,
      initialCameraRef.current!.camera.up.y,
      initialCameraRef.current!.camera.up.z,
    );
    viewer.cameraControlRef.current!.updateCameraUp();
  };

  // Callback for sending cameras.
  // It makes the code more chaotic, but we preallocate a bunch of things to
  // minimize garbage collection!
  const R_threecam_cam = new THREE.Quaternion().setFromEuler(
    new THREE.Euler(Math.PI, 0.0, 0.0),
  );
  const R_world_threeworld = new THREE.Quaternion();
  const tmpMatrix4 = new THREE.Matrix4();
  const lookAt = new THREE.Vector3();
  const R_world_camera = new THREE.Quaternion();
  const t_world_camera = new THREE.Vector3();
  const scale = new THREE.Vector3();
  const sendCamera = React.useCallback(() => {
    const three_camera = camera;
    const camera_control = viewer.cameraControlRef.current;

    if (camera_control === null) {
      // Camera controls not yet ready, let's re-try later.
      setTimeout(sendCamera, 10);
      return;
    }

    // We put Z up to match the scene tree, and convert threejs camera convention
    // to the OpenCV one.
    const T_world_threeworld = computeT_threeworld_world(viewer).invert();
    const T_world_camera = T_world_threeworld.clone()
      .multiply(
        tmpMatrix4
          .makeRotationFromQuaternion(three_camera.quaternion)
          .setPosition(three_camera.position),
      )
      .multiply(tmpMatrix4.makeRotationFromQuaternion(R_threecam_cam));
    R_world_threeworld.setFromRotationMatrix(T_world_threeworld);

    camera_control.getTarget(lookAt).applyQuaternion(R_world_threeworld);
    const up = three_camera.up.clone().applyQuaternion(R_world_threeworld);

    //Store initial camera values
    if (initialCameraRef.current === null) {
      initialCameraRef.current = {
        camera: three_camera.clone(),
        lookAt: camera_control.getTarget(new THREE.Vector3()),
      };
    }

    T_world_camera.decompose(t_world_camera, R_world_camera, scale);

    sendCameraThrottled({
      type: "ViewerCameraMessage",
      wxyz: [
        R_world_camera.w,
        R_world_camera.x,
        R_world_camera.y,
        R_world_camera.z,
      ],
      position: t_world_camera.toArray(),
      aspect: three_camera.aspect,
      fov: (three_camera.fov * Math.PI) / 180.0,
      look_at: [lookAt.x, lookAt.y, lookAt.z],
      up_direction: [up.x, up.y, up.z],
    });

    // Log camera.
    if (logCamera != undefined) {
      console.log("Sending camera", t_world_camera.toArray(), lookAt);
    }
  }, [camera, sendCameraThrottled]);

<<<<<<< HEAD
  // Search parameters.
=======
  // Camera control search parameters.
  // EXPERIMENTAL: these may be removed or renamed in the future. Please pin to
  // a commit/version if you're relying on this (undocumented) feature.
>>>>>>> 382f3973
  const searchParams = new URLSearchParams(window.location.search);
  const initialCameraPosString = searchParams.get("initialCameraPosition");
  const initialCameraLookAtString = searchParams.get("initialCameraLookAt");
  const logCamera = searchParams.get("logCamera");

<<<<<<< HEAD
  // Set initial camera pose + send camera to new connections.
=======
  // Send camera for new connections.
>>>>>>> 382f3973
  // We add a small delay to give the server time to add a callback.
  const connected = viewer.useGui((state) => state.websocketConnected);
  const initialCameraPositionSet = React.useRef(false);
  React.useEffect(() => {
<<<<<<< HEAD
    const initialCameraPos = new THREE.Vector3(
      ...((initialCameraPosString
        ? (initialCameraPosString.split(",").map(Number) as [
            number,
            number,
            number,
          ])
        : [-3.0, 3.0, -3.0]) as [number, number, number]),
    );
    initialCameraPos.applyMatrix4(computeT_threeworld_world(viewer));
    const initialCameraLookAt = new THREE.Vector3(
      ...((initialCameraLookAtString
        ? (initialCameraLookAtString.split(",").map(Number) as [
            number,
            number,
            number,
          ])
        : [0, 0, 0]) as [number, number, number]),
    );
    initialCameraLookAt.applyMatrix4(computeT_threeworld_world(viewer));
    viewer.cameraControlRef.current!.setLookAt(
      initialCameraPos.x,
      initialCameraPos.y,
      initialCameraPos.z,
      initialCameraLookAt.x,
      initialCameraLookAt.y,
      initialCameraLookAt.z,
      true,
    );
=======
    if (!initialCameraPositionSet.current) {
      const initialCameraPos = new THREE.Vector3(
        ...((initialCameraPosString
          ? (initialCameraPosString.split(",").map(Number) as [
              number,
              number,
              number,
            ])
          : [3.0, 3.0, 3.0]) as [number, number, number]),
      );
      initialCameraPos.applyMatrix4(computeT_threeworld_world(viewer));
      const initialCameraLookAt = new THREE.Vector3(
        ...((initialCameraLookAtString
          ? (initialCameraLookAtString.split(",").map(Number) as [
              number,
              number,
              number,
            ])
          : [0, 0, 0]) as [number, number, number]),
      );
      initialCameraLookAt.applyMatrix4(computeT_threeworld_world(viewer));

      viewer.cameraControlRef.current!.setLookAt(
        initialCameraPos.x,
        initialCameraPos.y,
        initialCameraPos.z,
        initialCameraLookAt.x,
        initialCameraLookAt.y,
        initialCameraLookAt.z,
        false,
      );
      initialCameraPositionSet.current = true;
    }
>>>>>>> 382f3973

    viewer.sendCameraRef.current = sendCamera;
    if (!connected) return;
    setTimeout(() => sendCamera(), 50);
  }, [connected, sendCamera]);

  // Send camera for 3D viewport changes.
  const canvas = viewer.canvasRef.current!; // R3F canvas.
  React.useEffect(() => {
    // Create a resize observer to resize the CSS canvas when the window is resized.
    const resizeObserver = new ResizeObserver(() => {
      sendCamera();
    });
    resizeObserver.observe(canvas);

    // Cleanup.
    return () => resizeObserver.disconnect();
  }, [canvas]);

  // Keyboard controls.
  React.useEffect(() => {
    const cameraControls = viewer.cameraControlRef.current!;

    const wKey = new holdEvent.KeyboardKeyHold("KeyW", 20);
    const aKey = new holdEvent.KeyboardKeyHold("KeyA", 20);
    const sKey = new holdEvent.KeyboardKeyHold("KeyS", 20);
    const dKey = new holdEvent.KeyboardKeyHold("KeyD", 20);
    const qKey = new holdEvent.KeyboardKeyHold("KeyQ", 20);
    const eKey = new holdEvent.KeyboardKeyHold("KeyE", 20);

    // TODO: these event listeners are currently never removed, even if this
    // component gets unmounted.
    aKey.addEventListener("holding", (event) => {
      cameraControls.truck(-0.002 * event?.deltaTime, 0, true);
    });
    dKey.addEventListener("holding", (event) => {
      cameraControls.truck(0.002 * event?.deltaTime, 0, true);
    });
    wKey.addEventListener("holding", (event) => {
      cameraControls.forward(0.002 * event?.deltaTime, true);
    });
    sKey.addEventListener("holding", (event) => {
      cameraControls.forward(-0.002 * event?.deltaTime, true);
    });
    qKey.addEventListener("holding", (event) => {
      cameraControls.elevate(-0.002 * event?.deltaTime, true);
    });
    eKey.addEventListener("holding", (event) => {
      cameraControls.elevate(0.002 * event?.deltaTime, true);
    });

    const leftKey = new holdEvent.KeyboardKeyHold("ArrowLeft", 20);
    const rightKey = new holdEvent.KeyboardKeyHold("ArrowRight", 20);
    const upKey = new holdEvent.KeyboardKeyHold("ArrowUp", 20);
    const downKey = new holdEvent.KeyboardKeyHold("ArrowDown", 20);
    leftKey.addEventListener("holding", (event) => {
      cameraControls.rotate(
        -0.05 * THREE.MathUtils.DEG2RAD * event?.deltaTime,
        0,
        true,
      );
    });
    rightKey.addEventListener("holding", (event) => {
      cameraControls.rotate(
        0.05 * THREE.MathUtils.DEG2RAD * event?.deltaTime,
        0,
        true,
      );
    });
    upKey.addEventListener("holding", (event) => {
      cameraControls.rotate(
        0,
        -0.05 * THREE.MathUtils.DEG2RAD * event?.deltaTime,
        true,
      );
    });
    downKey.addEventListener("holding", (event) => {
      cameraControls.rotate(
        0,
        0.05 * THREE.MathUtils.DEG2RAD * event?.deltaTime,
        true,
      );
    });

    // TODO: we currently don't remove any event listeners. This is a bit messy
    // because KeyboardKeyHold attaches listeners directly to the
    // document/window; it's unclear if we can remove these.
    return () => {
      return;
    };
  }, [CameraControls]);

  return (
    <CameraControls
      ref={viewer.cameraControlRef}
      minDistance={0.1}
      maxDistance={200.0}
      dollySpeed={0.3}
      smoothTime={0.05}
      draggingSmoothTime={0.0}
      onChange={sendCamera}
      makeDefault
    />
  );
}<|MERGE_RESOLUTION|>--- conflicted
+++ resolved
@@ -106,58 +106,19 @@
     }
   }, [camera, sendCameraThrottled]);
 
-<<<<<<< HEAD
-  // Search parameters.
-=======
   // Camera control search parameters.
   // EXPERIMENTAL: these may be removed or renamed in the future. Please pin to
   // a commit/version if you're relying on this (undocumented) feature.
->>>>>>> 382f3973
   const searchParams = new URLSearchParams(window.location.search);
   const initialCameraPosString = searchParams.get("initialCameraPosition");
   const initialCameraLookAtString = searchParams.get("initialCameraLookAt");
   const logCamera = searchParams.get("logCamera");
 
-<<<<<<< HEAD
-  // Set initial camera pose + send camera to new connections.
-=======
   // Send camera for new connections.
->>>>>>> 382f3973
   // We add a small delay to give the server time to add a callback.
   const connected = viewer.useGui((state) => state.websocketConnected);
   const initialCameraPositionSet = React.useRef(false);
   React.useEffect(() => {
-<<<<<<< HEAD
-    const initialCameraPos = new THREE.Vector3(
-      ...((initialCameraPosString
-        ? (initialCameraPosString.split(",").map(Number) as [
-            number,
-            number,
-            number,
-          ])
-        : [-3.0, 3.0, -3.0]) as [number, number, number]),
-    );
-    initialCameraPos.applyMatrix4(computeT_threeworld_world(viewer));
-    const initialCameraLookAt = new THREE.Vector3(
-      ...((initialCameraLookAtString
-        ? (initialCameraLookAtString.split(",").map(Number) as [
-            number,
-            number,
-            number,
-          ])
-        : [0, 0, 0]) as [number, number, number]),
-    );
-    initialCameraLookAt.applyMatrix4(computeT_threeworld_world(viewer));
-    viewer.cameraControlRef.current!.setLookAt(
-      initialCameraPos.x,
-      initialCameraPos.y,
-      initialCameraPos.z,
-      initialCameraLookAt.x,
-      initialCameraLookAt.y,
-      initialCameraLookAt.z,
-      true,
-    );
-=======
     if (!initialCameraPositionSet.current) {
       const initialCameraPos = new THREE.Vector3(
         ...((initialCameraPosString
@@ -191,7 +152,6 @@
       );
       initialCameraPositionSet.current = true;
     }
->>>>>>> 382f3973
 
     viewer.sendCameraRef.current = sendCamera;
     if (!connected) return;
