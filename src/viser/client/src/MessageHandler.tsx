--- conflicted
+++ resolved
@@ -629,12 +629,9 @@
       }
     },
     // We should handle messages before doing anything else!!
-<<<<<<< HEAD
-=======
     //
     // Importantly, this priority should be *lower* than the useFrame priority
     // used to update scene node transforms in SceneTree.tsx.
->>>>>>> 382f3973
     -100000,
   );
 
