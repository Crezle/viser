"""Message type definitions. For synchronization with the TypeScript definitions, see
`_typescript_interface_gen.py.`"""

from __future__ import annotations

import dataclasses
from typing import Any, Optional, Tuple, Union

import numpy as onp
import numpy.typing as onpt
from typing_extensions import Literal, override

from . import infra, theme


class Message(infra.Message):
    @override
    def redundancy_key(self) -> str:
        """Returns a unique key for this message, used for detecting redundant
        messages.

        For example: if we send 1000 GuiSetValue messages for the same GUI element, we
        should only keep the latest messages.
        """
        parts = [type(self).__name__]

        # Scene node manipulation messages all have a "name" field.
        node_name = getattr(self, "name", None)
        if node_name is not None:
            parts.append(node_name)

        # GUI messages all have an "id" field.
        node_name = getattr(self, "id", None)
        if node_name is not None:
            parts.append(node_name)

        return "_".join(parts)


@dataclasses.dataclass
class ViewerCameraMessage(Message):
    """Message for a posed viewer camera.
    Pose is in the form T_world_camera, OpenCV convention, +Z forward."""

    wxyz: Tuple[float, float, float, float]
    position: Tuple[float, float, float]
    fov: float
    aspect: float
    look_at: Tuple[float, float, float]
    up_direction: Tuple[float, float, float]


@dataclasses.dataclass
class ScenePointerMessage(Message):
    """Message for a raycast-like pointer in the scene.
    origin is the viewing camera position, in world coordinates.
    direction is the vector if a ray is projected from the camera through the clicked pixel,
    """

    # Later we can add `double_click`, `move`, `down`, `up`, etc.
    event_type: Literal["click"]
    ray_origin: Tuple[float, float, float]
    ray_direction: Tuple[float, float, float]


@dataclasses.dataclass
class SceneClickEnableMessage(Message):
    """Message to enable/disable scene click events."""

    enable: bool


@dataclasses.dataclass
class CameraFrustumMessage(Message):
    """Variant of CameraMessage used for visualizing camera frustums.

    OpenCV convention, +Z forward."""

    name: str
    fov: float
    aspect: float
    scale: float
    color: int
    image_media_type: Optional[Literal["image/jpeg", "image/png"]]
    image_base64_data: Optional[str]


@dataclasses.dataclass
class GlbMessage(Message):
    """GlTF Message"""

    name: str
    glb_data: bytes
    scale: float


@dataclasses.dataclass
class FrameMessage(Message):
    """Coordinate frame message.

    Position and orientation should follow a `T_parent_local` convention, which
    corresponds to the R matrix and t vector in `p_parent = [R | t] p_local`."""

    name: str
    show_axes: bool = True
    axes_length: float = 0.5
    axes_radius: float = 0.025


@dataclasses.dataclass
class GridMessage(Message):
    """Grid message. Helpful for visualizing things like ground planes."""

    name: str

    width: float
    height: float
    width_segments: int
    height_segments: int

    plane: Literal["xz", "xy", "yx", "yz", "zx", "zy"]

    cell_color: int
    cell_thickness: float
    cell_size: float

    section_color: int
    section_thickness: float
    section_size: float


@dataclasses.dataclass
class LabelMessage(Message):
    """Add a 2D label to the scene."""

    name: str
    text: str


@dataclasses.dataclass
class Gui3DMessage(Message):
    """Add a 3D gui element to the scene."""

    order: float
    name: str
    container_id: str


@dataclasses.dataclass
class PointCloudMessage(Message):
    """Point cloud message.

    Positions are internally canonicalized to float32, colors to uint8.

    Float color inputs should be in the range [0,1], int color inputs should be in the
    range [0,255]."""

    name: str
    points: onpt.NDArray[onp.float32]
    colors: onpt.NDArray[onp.uint8]
    point_size: float = 0.1

    def __post_init__(self):
        # Check shapes.
        assert self.points.shape == self.colors.shape
        assert self.points.shape[-1] == 3

        # Check dtypes.
        assert self.points.dtype == onp.float32
        assert self.colors.dtype == onp.uint8


@dataclasses.dataclass
class MeshMessage(Message):
    """Mesh message.

    Vertices are internally canonicalized to float32, faces to uint32."""

    name: str
    vertices: onpt.NDArray[onp.float32]
    faces: onpt.NDArray[onp.uint32]

    color: Optional[int]
    vertex_colors: Optional[onpt.NDArray[onp.uint8]]

    wireframe: bool
    opacity: Optional[float]
    side: Literal["front", "back", "double"] = "front"

    def __post_init__(self):
        # Check shapes.
        assert self.vertices.shape[-1] == 3
        assert self.faces.shape[-1] == 3


@dataclasses.dataclass
class TransformControlsMessage(Message):
    """Message for transform gizmos."""

    name: str
    scale: float
    line_width: float
    fixed: bool
    auto_transform: bool
    active_axes: Tuple[bool, bool, bool]
    disable_axes: bool
    disable_sliders: bool
    disable_rotations: bool
    translation_limits: Tuple[
        Tuple[float, float], Tuple[float, float], Tuple[float, float]
    ]
    rotation_limits: Tuple[
        Tuple[float, float], Tuple[float, float], Tuple[float, float]
    ]
    depth_test: bool
    opacity: float


@dataclasses.dataclass
class SetCameraPositionMessage(Message):
    """Server -> client message to set the camera's position."""

    position: Tuple[float, float, float]


@dataclasses.dataclass
class SetCameraUpDirectionMessage(Message):
    """Server -> client message to set the camera's up direction."""

    position: Tuple[float, float, float]


@dataclasses.dataclass
class SetCameraLookAtMessage(Message):
    """Server -> client message to set the camera's look-at point."""

    look_at: Tuple[float, float, float]


@dataclasses.dataclass
class SetCameraFovMessage(Message):
    """Server -> client message to set the camera's field of view."""

    fov: float


@dataclasses.dataclass
class SetOrientationMessage(Message):
    """Server -> client message to set a scene node's orientation.

    As with all other messages, transforms take the `T_parent_local` convention."""

    name: str
    wxyz: Tuple[float, float, float, float]


@dataclasses.dataclass
class SetPositionMessage(Message):
    """Server -> client message to set a scene node's position.

    As with all other messages, transforms take the `T_parent_local` convention."""

    name: str
    position: Tuple[float, float, float]


@dataclasses.dataclass
class TransformControlsUpdateMessage(Message):
    """Client -> server message when a transform control is updated.

    As with all other messages, transforms take the `T_parent_local` convention."""

    name: str
    wxyz: Tuple[float, float, float, float]
    position: Tuple[float, float, float]


@dataclasses.dataclass
class BackgroundImageMessage(Message):
    """Message for rendering a background image."""

    media_type: Literal["image/jpeg", "image/png"]
    base64_rgb: str
    base64_depth: Optional[str]


@dataclasses.dataclass
class ImageMessage(Message):
    """Message for rendering 2D images."""

    name: str
    media_type: Literal["image/jpeg", "image/png"]
    base64_data: str
    render_width: float
    render_height: float


@dataclasses.dataclass
class RemoveSceneNodeMessage(Message):
    """Remove a particular node from the scene."""

    name: str


@dataclasses.dataclass
class SetSceneNodeVisibilityMessage(Message):
    """Set the visibility of a particular node in the scene."""

    name: str
    visible: bool


@dataclasses.dataclass
class SetSceneNodeClickableMessage(Message):
    """Set the clickability of a particular node in the scene."""

    name: str
    clickable: bool


@dataclasses.dataclass
class SceneNodeClickMessage(Message):
    """Message for clicked objects."""

    name: str
    ray_origin: Tuple[float, float, float]
    ray_direction: Tuple[float, float, float]


@dataclasses.dataclass
class ResetSceneMessage(Message):
    """Reset scene."""


@dataclasses.dataclass
class GuiAddFolderMessage(Message):
    order: float
    id: str
    label: str
    container_id: str


@dataclasses.dataclass
class GuiAddMarkdownMessage(Message):
    order: float
    id: str
    markdown: str
    container_id: str


@dataclasses.dataclass
class GuiAddTabGroupMessage(Message):
    order: float
    id: str
    container_id: str
    tab_labels: Tuple[str, ...]
    tab_icons_base64: Tuple[Union[str, None], ...]
    tab_container_ids: Tuple[str, ...]


@dataclasses.dataclass
class _GuiAddInputBase(Message):
    """Base message type containing fields commonly used by GUI inputs."""

    order: float
    id: str
    label: str
    container_id: str
    hint: Optional[str]
    initial_value: Any


@dataclasses.dataclass
class GuiModalMessage(Message):
    order: float
    id: str
    title: str


@dataclasses.dataclass
class GuiCloseModalMessage(Message):
    id: str


@dataclasses.dataclass
class GuiAddButtonMessage(_GuiAddInputBase):
    # All GUI elements currently need an `initial_value` field.
    # This makes our job on the frontend easier.
    initial_value: bool
    color: Optional[
        Literal[
            "dark",
            "gray",
            "red",
            "pink",
            "grape",
            "violet",
            "indigo",
            "blue",
            "cyan",
            "green",
            "lime",
            "yellow",
            "orange",
            "teal",
        ]
    ]
    icon_base64: Optional[str]


@dataclasses.dataclass
class GuiAddSliderMessage(_GuiAddInputBase):
    min: float
    max: float
    step: Optional[float]
    initial_value: float
    precision: int


@dataclasses.dataclass
class GuiAddNumberMessage(_GuiAddInputBase):
    initial_value: float
    precision: int
    step: float
    min: Optional[float]
    max: Optional[float]


@dataclasses.dataclass
class GuiAddRgbMessage(_GuiAddInputBase):
    initial_value: Tuple[int, int, int]


@dataclasses.dataclass
class GuiAddRgbaMessage(_GuiAddInputBase):
    initial_value: Tuple[int, int, int, int]


@dataclasses.dataclass
class GuiAddCheckboxMessage(_GuiAddInputBase):
    initial_value: bool


@dataclasses.dataclass
class GuiAddVector2Message(_GuiAddInputBase):
    initial_value: Tuple[float, float]
    min: Optional[Tuple[float, float]]
    max: Optional[Tuple[float, float]]
    step: float
    precision: int


@dataclasses.dataclass
class GuiAddVector3Message(_GuiAddInputBase):
    initial_value: Tuple[float, float, float]
    min: Optional[Tuple[float, float, float]]
    max: Optional[Tuple[float, float, float]]
    step: float
    precision: int


@dataclasses.dataclass
class GuiAddTextMessage(_GuiAddInputBase):
    initial_value: str


@dataclasses.dataclass
class GuiAddDropdownMessage(_GuiAddInputBase):
    initial_value: str
    options: Tuple[str, ...]


@dataclasses.dataclass
class GuiAddButtonGroupMessage(_GuiAddInputBase):
    initial_value: str
    options: Tuple[str, ...]


@dataclasses.dataclass
class GuiRemoveMessage(Message):
    """Sent server->client to remove a GUI element."""

    id: str


@dataclasses.dataclass
class GuiUpdateMessage(Message):
    """Sent client->server when a GUI input is changed."""

    id: str
    value: Any


@dataclasses.dataclass
class GuiSetVisibleMessage(Message):
    """Sent client->server when a GUI input is changed."""

    id: str
    visible: bool


@dataclasses.dataclass
class GuiSetDisabledMessage(Message):
    """Sent client->server when a GUI input is changed."""

    id: str
    disabled: bool


@dataclasses.dataclass
class GuiSetValueMessage(Message):
    """Sent server->client to set the value of a particular input."""

    id: str
    value: Any


@dataclasses.dataclass
class ThemeConfigurationMessage(Message):
    """Message from server->client to configure parts of the GUI."""

    titlebar_content: Optional[theme.TitlebarConfig]
    control_layout: Literal["floating", "collapsible", "fixed"]
    show_logo: bool
    dark_mode: bool
    colors: Optional[Tuple[str, str, str, str, str, str, str, str, str, str]]


@dataclasses.dataclass
class CatmullRomSplineMessage(Message):
    """Message from server->client carrying Catmull-Rom spline information."""

    name: str
    positions: Tuple[Tuple[float, float, float], ...]
    curve_type: Literal["centripetal", "chordal", "catmullrom"]
    tension: float
    closed: bool
    line_width: float
    color: int


@dataclasses.dataclass
class CubicBezierSplineMessage(Message):
    """Message from server->client carrying Cubic Bezier spline information."""

    name: str
    positions: Tuple[Tuple[float, float, float], ...]
    control_points: Tuple[Tuple[float, float, float], ...]
    line_width: float
    color: int


@dataclasses.dataclass
class GetRenderRequestMessage(Message):
    """Message from server->client requesting a render of the current viewport."""

    format: Literal["image/jpeg", "image/png"]
    height: int
    width: int
    quality: int


@dataclasses.dataclass
class GetRenderResponseMessage(Message):
    """Message from client->server carrying a render."""

    payload: bytes


@dataclasses.dataclass
class FileDownload(Message):
    """Send a file for clients to download."""

    filename: str
    content: bytes
<<<<<<< HEAD
    mime_type: str


@dataclasses.dataclass
class FileUpload(Message):
    """Upload a file from client to server."""

    filename: str
    content: bytes
    mime_type: str


@dataclasses.dataclass
class FileUploadRequest(Message):
    """Request a file from client to server."""

=======
>>>>>>> 123ee50d
    mime_type: str<|MERGE_RESOLUTION|>--- conflicted
+++ resolved
@@ -573,9 +573,7 @@
 
     filename: str
     content: bytes
-<<<<<<< HEAD
     mime_type: str
-
 
 @dataclasses.dataclass
 class FileUpload(Message):
@@ -590,6 +588,4 @@
 class FileUploadRequest(Message):
     """Request a file from client to server."""
 
-=======
->>>>>>> 123ee50d
     mime_type: str